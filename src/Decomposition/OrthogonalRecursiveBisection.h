//
// Class OrthogonalRecursiveBisection for Domain Decomposition
//
// Simple domain decomposition using an Orthogonal Recursive Bisection,
// domain is divided recursively so as to even weights on each side of the cut,
// works with 2^n processors only.
//
// Copyright (c) 2021, Michael Ligotino, ETH, Zurich;
// Paul Scherrer Institut, Villigen; Switzerland
// All rights reserved
//
// This file is part of IPPL.
//
// IPPL is free software: you can redistribute it and/or modify
// it under the terms of the GNU General Public License as published by
// the Free Software Foundation, either version 3 of the License, or
// (at your option) any later version.
//
// You should have received a copy of the GNU General Public License
// along with IPPL. If not, see <https://www.gnu.org/licenses/>.
//

#ifndef IPPL_ORTHOGONAL_RECURSIVE_BISECTION_H
#define IPPL_ORTHOGONAL_RECURSIVE_BISECTION_H

#include "FieldLayout/FieldLayout.h"
#include "Index/Index.h"
#include "Index/NDIndex.h"
#include "Particle/ParticleAttrib.h"
#include "Particle/ParticleSpatialLayout.h"
#include "Region/NDRegion.h"

namespace ippl {
    /*
     * @class OrthogonalRecursiveBisection
     * @tparam T
     * @tparam Dim dimension
     * @tparam M mesh
     */
<<<<<<< HEAD
    template<class Tf, unsigned Dim, class M, class Tp=Tf>
=======
    template <class T, unsigned Dim, class Mesh, class Centering>
>>>>>>> 310d6fe5
    class OrthogonalRecursiveBisection {
    public:
        using view_type = typename detail::ViewType<Tp, Dim>::view_type;
	using field_view_type = typename detail::ViewType<Tf, Dim>::view_type;

        // Weight for reduction
<<<<<<< HEAD
        Field<Tf,Dim,M> bf_m;
=======
        Field<T, Dim, Mesh, Centering> bf_m;
>>>>>>> 310d6fe5

        /*!
         * Initialize member field with mesh and field layout
         * @param fl
         * @param mesh Mesh
         * @param rho Density field
         */
<<<<<<< HEAD
        void initialize(FieldLayout<Dim>& fl, M& mesh,
                        const Field<Tf,Dim,M>& rho);
=======
        void initialize(FieldLayout<Dim>& fl, UniformCartesian<T, Dim>& mesh,
                        const Field<T, Dim, Mesh, Centering>& rho);
>>>>>>> 310d6fe5

        /*!
         * Performs scatter operation of particle positions in field (weights) and
         * repartitions FieldLayout's global domain
         * @param R Weights to scatter
         * @param fl FieldLayout
         * @param isFirstRepartition boolean which tells whether to scatter or not
         */
<<<<<<< HEAD
        bool binaryRepartition(const ParticleAttrib<Vector<Tp,Dim>>& R,
                               FieldLayout<Dim>& fl,
=======
        bool binaryRepartition(const ParticleAttrib<Vector<T, Dim>>& R, FieldLayout<Dim>& fl,
>>>>>>> 310d6fe5
                               const bool& isFirstRepartition);

        /*!
         * Find cutting axis as the longest axis of the field layout.
         * @param dom Domain to reduce
         */
        int findCutAxis(NDIndex<Dim>& dom);

        /*!
         * Performs reduction on local field in all dimension except that determined
         * by cutAxis, stores result in res
         * @param res Array giving the result of reduction
         * @param dom Domain to reduce
         * @param cutAxis Index of cut axis
         */
<<<<<<< HEAD
        void perpendicularReduction(std::vector<Tp>& res, unsigned int cutAxis,
                                                         NDIndex<Dim>& dom);
=======
        void perpendicularReduction(std::vector<T>& res, unsigned int cutAxis, NDIndex<Dim>& dom);
>>>>>>> 310d6fe5

        /*!
         * Find median of array
         * @param w Array of real numbers
         */
        int findMedian(std::vector<Tp>& w);

        /*!
         * Splits the domain given by the iterator along the cut axis at the median,
         * the corresponding index will be cut between median and median+1
         * @param domains Set of subdomains which will be cut
         * @param procs Set of ranks count associated to each subdomain
         * @param it Iterator
         * @param cutAxis Index of cut axis
         * @param median Median
         */
        void cutDomain(std::vector<NDIndex<Dim>>& domains, std::vector<int>& procs, int it,
                       int cutAxis, int median);

        /*!
         * Scattering of particle positions in field using a CIC method
         * @param r Weights
         */
<<<<<<< HEAD
        void scatterR(const ParticleAttrib<Vector<Tp,Dim>>& r);

    }; // class
=======
        void scatterR(const ParticleAttrib<Vector<T, Dim>>& r);
>>>>>>> 310d6fe5

    };  // class

}  // namespace ippl

#include "Decomposition/OrthogonalRecursiveBisection.hpp"

#endif  // IPPL_ORTHOGONAL_RECURSIVE_BISECTION_H<|MERGE_RESOLUTION|>--- conflicted
+++ resolved
@@ -37,22 +37,15 @@
      * @tparam Dim dimension
      * @tparam M mesh
      */
-<<<<<<< HEAD
-    template<class Tf, unsigned Dim, class M, class Tp=Tf>
-=======
-    template <class T, unsigned Dim, class Mesh, class Centering>
->>>>>>> 310d6fe5
+
+    template<class Tf, unsigned Dim, class Mesh, class Centering, class Tp=Tf>
     class OrthogonalRecursiveBisection {
     public:
         using view_type = typename detail::ViewType<Tp, Dim>::view_type;
 	using field_view_type = typename detail::ViewType<Tf, Dim>::view_type;
 
         // Weight for reduction
-<<<<<<< HEAD
-        Field<Tf,Dim,M> bf_m;
-=======
-        Field<T, Dim, Mesh, Centering> bf_m;
->>>>>>> 310d6fe5
+        Field<Tf, Dim, Mesh, Centering> bf_m;
 
         /*!
          * Initialize member field with mesh and field layout
@@ -60,13 +53,8 @@
          * @param mesh Mesh
          * @param rho Density field
          */
-<<<<<<< HEAD
         void initialize(FieldLayout<Dim>& fl, M& mesh,
-                        const Field<Tf,Dim,M>& rho);
-=======
-        void initialize(FieldLayout<Dim>& fl, UniformCartesian<T, Dim>& mesh,
-                        const Field<T, Dim, Mesh, Centering>& rho);
->>>>>>> 310d6fe5
+                        const Field<Tf,Dim,Mesh, Centering>& rho);
 
         /*!
          * Performs scatter operation of particle positions in field (weights) and
@@ -75,12 +63,8 @@
          * @param fl FieldLayout
          * @param isFirstRepartition boolean which tells whether to scatter or not
          */
-<<<<<<< HEAD
         bool binaryRepartition(const ParticleAttrib<Vector<Tp,Dim>>& R,
                                FieldLayout<Dim>& fl,
-=======
-        bool binaryRepartition(const ParticleAttrib<Vector<T, Dim>>& R, FieldLayout<Dim>& fl,
->>>>>>> 310d6fe5
                                const bool& isFirstRepartition);
 
         /*!
@@ -96,12 +80,8 @@
          * @param dom Domain to reduce
          * @param cutAxis Index of cut axis
          */
-<<<<<<< HEAD
         void perpendicularReduction(std::vector<Tp>& res, unsigned int cutAxis,
                                                          NDIndex<Dim>& dom);
-=======
-        void perpendicularReduction(std::vector<T>& res, unsigned int cutAxis, NDIndex<Dim>& dom);
->>>>>>> 310d6fe5
 
         /*!
          * Find median of array
@@ -125,13 +105,7 @@
          * Scattering of particle positions in field using a CIC method
          * @param r Weights
          */
-<<<<<<< HEAD
         void scatterR(const ParticleAttrib<Vector<Tp,Dim>>& r);
-
-    }; // class
-=======
-        void scatterR(const ParticleAttrib<Vector<T, Dim>>& r);
->>>>>>> 310d6fe5
 
     };  // class
 
