--- conflicted
+++ resolved
@@ -28,9 +28,8 @@
     /////////////////////////////////////////////////////////////////////////
     // constructor and destructor
 
-<<<<<<< HEAD
-    template <typename Tlhs, typename Trhs, unsigned Dim, class Mesh, class Centering>
-    P3MSolver<Tlhs, Trhs, Dim, Mesh, Centering>::P3MSolver()
+    template <typename FieldLHS, typename FieldRHS>
+    P3MSolver<FieldLHS, FieldRHS>::P3MSolver()
         : Base()
         , mesh_mp(nullptr)
         , layout_mp(nullptr)
@@ -39,12 +38,8 @@
         setDefaultParameters();
     }
 
-    template <typename Tlhs, typename Trhs, unsigned Dim, class Mesh, class Centering>
-    P3MSolver<Tlhs, Trhs, Dim, Mesh, Centering>::P3MSolver(rhs_type& rhs, ParameterList& params)
-=======
-    template <typename FieldLHS, typename FieldRHS>
-    P3MSolver<FieldLHS, FieldRHS>::P3MSolver(rhs_type& rhs, ParameterList& fftparams)
->>>>>>> 7b8c0c3a
+    template <typename FieldLHS, typename FieldRHS>
+    P3MSolver<FieldLHS, FieldRHS>::P3MSolver(rhs_type& rhs, ParameterList& params)
         : mesh_mp(nullptr)
         , layout_mp(nullptr)
         , meshComplex_m(nullptr)
@@ -57,15 +52,8 @@
         this->setRhs(rhs);
     }
 
-<<<<<<< HEAD
-    template <typename Tlhs, typename Trhs, unsigned Dim, class Mesh, class Centering>
-    P3MSolver<Tlhs, Trhs, Dim, Mesh, Centering>::P3MSolver(lhs_type& lhs, rhs_type& rhs,
-                                                           ParameterList& params)
-=======
-    template <typename FieldLHS, typename FieldRHS>
-    P3MSolver<FieldLHS, FieldRHS>::P3MSolver(lhs_type& lhs, rhs_type& rhs, ParameterList& fftparams,
-                                             int sol)
->>>>>>> 7b8c0c3a
+    template <typename FieldLHS, typename FieldRHS>
+    P3MSolver<FieldLHS, FieldRHS>::P3MSolver(lhs_type& lhs, rhs_type& rhs, ParameterList& params)
         : mesh_mp(nullptr)
         , layout_mp(nullptr)
         , meshComplex_m(nullptr)
@@ -78,8 +66,8 @@
         this->setRhs(rhs);
     }
 
-    template <typename Tlhs, typename Trhs, unsigned Dim, class Mesh, class Centering>
-    void P3MSolver<Tlhs, Trhs, Dim, Mesh, Centering>::setRhs(rhs_type& rhs) {
+    template <typename FieldLHS, typename FieldRHS>
+    void P3MSolver<FieldLHS, FieldRHS>::setRhs(rhs_type& rhs) {
         Base::setRhs(rhs);
         initializeFields();
     }
