//
// Class FFTPoissonSolver
//   FFT-based Poisson Solver for open boundaries.
//   Solves laplace(phi) = -rho, and E = -grad(phi).
//
// Copyright (c) 2023, Sonali Mayani,
// Paul Scherrer Institut, Villigen PSI, Switzerland
// All rights reserved
//
// This file is part of IPPL.
//
// IPPL is free software: you can redistribute it and/or modify
// it under the terms of the GNU General Public License as published by
// the Free Software Foundation, either version 3 of the License, or
// (at your option) any later version.
//
// You should have received a copy of the GNU General Public License
// along with IPPL. If not, see <https://www.gnu.org/licenses/>.
//

// Communication specific functions (pack and unpack).
template <typename Tb, typename Tf>
void pack(const ippl::NDIndex<3> intersect, Kokkos::View<Tf***>& view,
          ippl::detail::FieldBufferData<Tb>& fd, int nghost, const ippl::NDIndex<3> ldom,
          ippl::Communicate::size_type& nsends) {
    Kokkos::View<Tb*>& buffer = fd.buffer;

    size_t size = intersect.size();
    nsends      = size;
    if (buffer.size() < size) {
        const int overalloc = ippl::Comm->getDefaultOverallocation();
        Kokkos::realloc(buffer, size * overalloc);
    }

    const int first0 = intersect[0].first() + nghost - ldom[0].first();
    const int first1 = intersect[1].first() + nghost - ldom[1].first();
    const int first2 = intersect[2].first() + nghost - ldom[2].first();

    const int last0 = intersect[0].last() + nghost - ldom[0].first() + 1;
    const int last1 = intersect[1].last() + nghost - ldom[1].first() + 1;
    const int last2 = intersect[2].last() + nghost - ldom[2].first() + 1;

    using mdrange_type = Kokkos::MDRangePolicy<Kokkos::Rank<3>>;
    // This type casting to long int is necessary as otherwise Kokkos complains for
    // intel compilers
    Kokkos::parallel_for(
        "pack()",
        mdrange_type({first0, first1, first2}, {(long int)last0, (long int)last1, (long int)last2}),
        KOKKOS_LAMBDA(const size_t i, const size_t j, const size_t k) {
            const int ig = i - first0;
            const int jg = j - first1;
            const int kg = k - first2;

            int l = ig + jg * intersect[0].length()
                    + kg * intersect[1].length() * intersect[0].length();

            Kokkos::complex<Tb> val = view(i, j, k);

            buffer(l) = Kokkos::real(val);
        });
    Kokkos::fence();
}

template <int tensorRank, typename Tb, typename Tf>
void unpack_impl(const ippl::NDIndex<3> intersect, const Kokkos::View<Tf***>& view,
                 ippl::detail::FieldBufferData<Tb>& fd, int nghost, const ippl::NDIndex<3> ldom,
                 size_t dim1 = 0, size_t dim2 = 0, bool x = false, bool y = false, bool z = false) {
    Kokkos::View<Tb*>& buffer = fd.buffer;

    const int first0 = intersect[0].first() + nghost - ldom[0].first();
    const int first1 = intersect[1].first() + nghost - ldom[1].first();
    const int first2 = intersect[2].first() + nghost - ldom[2].first();

    const int last0 = intersect[0].last() + nghost - ldom[0].first() + 1;
    const int last1 = intersect[1].last() + nghost - ldom[1].first() + 1;
    const int last2 = intersect[2].last() + nghost - ldom[2].first() + 1;

    using mdrange_type = Kokkos::MDRangePolicy<Kokkos::Rank<3>>;
    Kokkos::parallel_for(
        "pack()", mdrange_type({first0, first1, first2}, {last0, last1, last2}),
        KOKKOS_LAMBDA(const size_t i, const size_t j, const size_t k) {
            int ig = i - first0;
            int jg = j - first1;
            int kg = k - first2;

            ig = x * (intersect[0].length() - 2 * ig - 1) + ig;
            jg = y * (intersect[1].length() - 2 * jg - 1) + jg;
            kg = z * (intersect[2].length() - 2 * kg - 1) + kg;

            int l = ig + jg * intersect[0].length()
                    + kg * intersect[1].length() * intersect[0].length();

            ippl::detail::ViewAccess<tensorRank, decltype(view)>::get(view, dim1, dim2, i, j, k) =
                buffer(l);
        });
    Kokkos::fence();
}

template <typename Tb, typename Tf>
void unpack(const ippl::NDIndex<3> intersect, const Kokkos::View<Tf***>& view,
            ippl::detail::FieldBufferData<Tb>& fd, int nghost, const ippl::NDIndex<3> ldom,
            bool x = false, bool y = false, bool z = false) {
    unpack_impl<0, Tb, Tf>(intersect, view, fd, nghost, ldom, 0, 0, x, y, z);
}

template <typename Tb, typename Tf>
void unpack(const ippl::NDIndex<3> intersect, const Kokkos::View<ippl::Vector<Tf, 3>***>& view,
            size_t dim1, ippl::detail::FieldBufferData<Tb>& fd, int nghost,
            const ippl::NDIndex<3> ldom) {
    unpack_impl<1, Tb, ippl::Vector<Tf, 3>>(intersect, view, fd, nghost, ldom, dim1);
}

template <typename Tb, typename Tf>
void unpack(const ippl::NDIndex<3> intersect,
            const Kokkos::View<ippl::Vector<ippl::Vector<Tf, 3>, 3>***>& view,
            ippl::detail::FieldBufferData<Tb>& fd, int nghost, const ippl::NDIndex<3> ldom,
            size_t dim1, size_t dim2) {
    unpack_impl<2, Tb, ippl::Vector<ippl::Vector<Tf, 3>, 3>>(intersect, view, fd, nghost, ldom,
                                                             dim1, dim2);
}

namespace ippl {

    /////////////////////////////////////////////////////////////////////////
    // constructor and destructor
    template <typename FieldLHS, typename FieldRHS>
    FFTPoissonSolver<FieldLHS, FieldRHS>::FFTPoissonSolver()
        : Base()
        , mesh_mp(nullptr)
        , layout_mp(nullptr)
        , mesh2_m(nullptr)
        , layout2_m(nullptr)
        , meshComplex_m(nullptr)
        , layoutComplex_m(nullptr)
        , mesh4_m(nullptr)
        , layout4_m(nullptr)
        , isGradFD_m(false) {
        setDefaultParameters();
    }

    template <typename FieldLHS, typename FieldRHS>
    FFTPoissonSolver<FieldLHS, FieldRHS>::FFTPoissonSolver(rhs_type& rhs, ParameterList& params)
        : mesh_mp(nullptr)
        , layout_mp(nullptr)
        , mesh2_m(nullptr)
        , layout2_m(nullptr)
        , meshComplex_m(nullptr)
        , layoutComplex_m(nullptr)
        , mesh4_m(nullptr)
        , layout4_m(nullptr)
        , isGradFD_m(false) {
        using T = typename FieldLHS::value_type::value_type;
        static_assert(std::is_floating_point<T>::value, "Not a floating point type");

        setDefaultParameters();
        this->params_m.merge(params);
        this->params_m.update("output_type", Base::SOL);

        this->setRhs(rhs);
    }

    template <typename FieldLHS, typename FieldRHS>
    FFTPoissonSolver<FieldLHS, FieldRHS>::FFTPoissonSolver(lhs_type& lhs, rhs_type& rhs,
                                                           ParameterList& params)
        : mesh_mp(nullptr)
        , layout_mp(nullptr)
        , mesh2_m(nullptr)
        , layout2_m(nullptr)
        , meshComplex_m(nullptr)
        , layoutComplex_m(nullptr)
        , mesh4_m(nullptr)
        , layout4_m(nullptr)
        , isGradFD_m(false) {
        using T = typename FieldLHS::value_type::value_type;
        static_assert(std::is_floating_point<T>::value, "Not a floating point type");

        setDefaultParameters();
        this->params_m.merge(params);

        this->setLhs(lhs);
        this->setRhs(rhs);
    }

    /////////////////////////////////////////////////////////////////////////
    // override setRhs to call class-specific initialization
    template <typename FieldLHS, typename FieldRHS>
    void FFTPoissonSolver<FieldLHS, FieldRHS>::setRhs(rhs_type& rhs) {
        Base::setRhs(rhs);

        // start a timer
        static IpplTimings::TimerRef initialize = IpplTimings::getTimer("Initialize");
        IpplTimings::startTimer(initialize);

        initializeFields();

        IpplTimings::stopTimer(initialize);
    }

    /////////////////////////////////////////////////////////////////////////
    // allows user to set gradient of phi = Efield instead of spectral
    // calculation of Efield (which uses FFTs)

    template <typename FieldLHS, typename FieldRHS>
    void FFTPoissonSolver<FieldLHS, FieldRHS>::setGradFD() {
        // get the output type (sol, grad, or sol & grad)
        const int out = this->params_m.template get<int>("output_type");

        if (out != Base::SOL_AND_GRAD) {
            throw IpplException(
                "FFTPoissonSolver::setGradFD()",
                "Cannot use gradient for Efield computation unless output type is SOL_AND_GRAD");
        } else {
            isGradFD_m = true;
        }
    }

    /////////////////////////////////////////////////////////////////////////
    // initializeFields method, called in constructor

    template <typename FieldLHS, typename FieldRHS>
    void FFTPoissonSolver<FieldLHS, FieldRHS>::initializeFields() {
        // get algorithm and hessian flag from parameter list
        const int alg      = this->params_m.template get<int>("algorithm");
        const bool hessian = this->params_m.template get<bool>("hessian");

        // first check if valid algorithm choice
        if ((alg != Algorithm::VICO) && (alg != Algorithm::HOCKNEY)
            && (alg != Algorithm::BIHARMONIC)) {
            throw IpplException(
                "FFTPoissonSolver::initializeFields()",
                "Currently only Hockney, Vico, and Biharmonic are supported for open BCs");
        }

        // get layout and mesh
        layout_mp = &(this->rhs_mp->getLayout());
        mesh_mp   = &(this->rhs_mp->get_mesh());

        // get mesh spacing
        hr_m = mesh_mp->getMeshSpacing();

        // get origin
        vector_type origin    = mesh_mp->getOrigin();
        const scalar_type sum = std::abs(origin[0]) + std::abs(origin[1]) + std::abs(origin[2]);

        // origin should always be 0 for Green's function computation to work...
        if (sum != 0.0) {
            throw IpplException("FFTPoissonSolver::initializeFields", "Origin is not 0");
        }

        // create domain for the real fields
        domain_m = layout_mp->getDomain();

        // get the mesh spacings and sizes for each dimension
        for (unsigned int i = 0; i < Dim; ++i) {
            nr_m[i] = domain_m[i].length();

            // create the doubled domain for the FFT procedure
            domain2_m[i] = Index(2 * nr_m[i]);
        }

        // define decomposition (parallel / serial)
        e_dim_tag decomp[Dim];
        for (unsigned int d = 0; d < Dim; ++d) {
            decomp[d] = layout_mp->getRequestedDistribution(d);
        }

        // create double sized mesh and layout objects using the previously defined domain2_m
        using mesh_type = typename lhs_type::Mesh_t;
        mesh2_m         = std::unique_ptr<mesh_type>(new mesh_type(domain2_m, hr_m, origin));
        layout2_m       = std::unique_ptr<FieldLayout_t>(new FieldLayout_t(domain2_m, decomp));

        // create the domain for the transformed (complex) fields
        // since we use HeFFTe for the transforms it doesn't require permuting to the right
        // one of the dimensions has only (n/2 +1) as our original fields are fully real
        // the dimension is given by the user via r2c_direction
        unsigned int RCDirection = this->params_m.template get<int>("r2c_direction");
        for (unsigned int i = 0; i < Dim; ++i) {
            if (i == RCDirection) {
                domainComplex_m[RCDirection] = Index(nr_m[RCDirection] + 1);
            } else {
                domainComplex_m[i] = Index(2 * nr_m[i]);
            }
        }

        // create mesh and layout for the real to complex FFT transformed fields
        meshComplex_m = std::unique_ptr<mesh_type>(new mesh_type(domainComplex_m, hr_m, origin));
        layoutComplex_m =
            std::unique_ptr<FieldLayout_t>(new FieldLayout_t(domainComplex_m, decomp));

        // initialize fields
        storage_field.initialize(*mesh2_m, *layout2_m);
        rho2tr_m.initialize(*meshComplex_m, *layoutComplex_m);
        grntr_m.initialize(*meshComplex_m, *layoutComplex_m);

        int out = this->params_m.template get<int>("output_type");
        if (((out == Base::GRAD || out == Base::SOL_AND_GRAD) && !isGradFD_m) || hessian) {
            temp_m.initialize(*meshComplex_m, *layoutComplex_m);
        }

        if (hessian) {
            hess_m.initialize(*mesh_mp, *layout_mp);
        }

        // create the FFT object
        fft_m = std::make_unique<FFT_t>(*layout2_m, *layoutComplex_m, this->params_m);
        // if Vico, also need to create mesh and layout for 4N Fourier domain
        // on this domain, the truncated Green's function is defined
        // also need to create the 4N complex grid, on which precomputation step done
        if (alg == Algorithm::VICO || alg == Algorithm::BIHARMONIC) {
            // start a timer
            static IpplTimings::TimerRef initialize_vico =
                IpplTimings::getTimer("Initialize: extra Vico");
            IpplTimings::startTimer(initialize_vico);

            for (unsigned int i = 0; i < Dim; ++i) {
                domain4_m[i] = Index(4 * nr_m[i]);
            }

            // 4N grid
            using mesh_type = typename lhs_type::Mesh_t;
            mesh4_m         = std::unique_ptr<mesh_type>(new mesh_type(domain4_m, hr_m, origin));
            layout4_m       = std::unique_ptr<FieldLayout_t>(new FieldLayout_t(domain4_m, decomp));

            // initialize fields
            grnL_m.initialize(*mesh4_m, *layout4_m);

            // create a Complex-to-Complex FFT object to transform for layout4
            fft4n_m = std::make_unique<FFT<CCTransform, CxField_gt>>(*layout4_m, this->params_m);

            IpplTimings::stopTimer(initialize_vico);
        }

        // these are fields that are used for calculating the Green's function for Hockney
        if (alg == Algorithm::HOCKNEY) {
            // start a timer
            static IpplTimings::TimerRef initialize_hockney =
                IpplTimings::getTimer("Initialize: extra Hockney");
            IpplTimings::startTimer(initialize_hockney);

            for (unsigned int d = 0; d < Dim; ++d) {
                grnIField_m[d].initialize(*mesh2_m, *layout2_m);

                // get number of ghost points and the Kokkos view to iterate over field
                auto view        = grnIField_m[d].getView();
                const int nghost = grnIField_m[d].getNghost();
                const auto& ldom = layout2_m->getLocalNDIndex();

                // the length of the physical domain
                const int size = nr_m[d];

                // Kokkos parallel for loop to initialize grnIField[d]
                switch (d) {
                    case 0:
                        Kokkos::parallel_for(
                            "Helper index Green field initialization",
                            grnIField_m[d].getFieldRangePolicy(),
                            KOKKOS_LAMBDA(const int i, const int j, const int k) {
                                // go from local indices to global
                                const int ig = i + ldom[0].first() - nghost;
                                const int jg = j + ldom[1].first() - nghost;
                                const int kg = k + ldom[2].first() - nghost;

                                // assign (index)^2 if 0 <= index < N, and (2N-index)^2 elsewhere
                                const bool outsideN = (ig >= size);
                                view(i, j, k) =
                                    (2 * size * outsideN - ig) * (2 * size * outsideN - ig);

                                // add 1.0 if at (0,0,0) to avoid singularity
                                const bool isOrig = ((ig == 0) && (jg == 0) && (kg == 0));
                                view(i, j, k) += isOrig * 1.0;
                            });
                        break;
                    case 1:
                        Kokkos::parallel_for(
                            "Helper index Green field initialization",
                            grnIField_m[d].getFieldRangePolicy(),
                            KOKKOS_LAMBDA(const int i, const int j, const int k) {
                                // go from local indices to global
                                const int jg = j + ldom[1].first() - nghost;

                                // assign (index)^2 if 0 <= index < N, and (2N-index)^2 elsewhere
                                const bool outsideN = (jg >= size);
                                view(i, j, k) =
                                    (2 * size * outsideN - jg) * (2 * size * outsideN - jg);
                            });
                        break;
                    case 2:
                        Kokkos::parallel_for(
                            "Helper index Green field initialization",
                            grnIField_m[d].getFieldRangePolicy(),
                            KOKKOS_LAMBDA(const int i, const int j, const int k) {
                                // go from local indices to global
                                const int kg = k + ldom[2].first() - nghost;

                                // assign (index)^2 if 0 <= index < N, and (2N-index)^2 elsewhere
                                const bool outsideN = (kg >= size);
                                view(i, j, k) =
                                    (2 * size * outsideN - kg) * (2 * size * outsideN - kg);
                            });
                        break;
                }
            }
            IpplTimings::stopTimer(initialize_hockney);
        }

        static IpplTimings::TimerRef warmup = IpplTimings::getTimer("Warmup");
        IpplTimings::startTimer(warmup);

        fft_m->transform(+1, rho2_mr, rho2tr_m);
        if (alg == Algorithm::VICO || alg == Algorithm::BIHARMONIC) {
            fft4n_m->transform(+1, grnL_m);
        }

        IpplTimings::stopTimer(warmup);

        rho2_mr  = 0.0;
        rho2tr_m = 0.0;
        grnL_m   = 0.0;

        // call greensFunction and we will get the transformed G in the class attribute
        // this is done in initialization so that we already have the precomputed fct
        // for all timesteps (green's fct will only change if mesh size changes)
        static IpplTimings::TimerRef ginit = IpplTimings::getTimer("Green Init");
        IpplTimings::startTimer(ginit);
        greensFunction();
        IpplTimings::stopTimer(ginit);
    };

    /////////////////////////////////////////////////////////////////////////
    // compute electric potential by solving Poisson's eq given a field rho and mesh spacings hr
    template <typename FieldLHS, typename FieldRHS>
    void FFTPoissonSolver<FieldLHS, FieldRHS>::solve() {
        // start a timer
        static IpplTimings::TimerRef solve = IpplTimings::getTimer("Solve");
        IpplTimings::startTimer(solve);

        // get the output type (sol, grad, or sol & grad)
        const int out = this->params_m.template get<int>("output_type");

        // get the algorithm (hockney, vico, or biharmonic)
        const int alg = this->params_m.template get<int>("algorithm");

        // get hessian flag (if true, we compute the Hessian)
        const bool hessian = this->params_m.template get<bool>("hessian");

        // set the mesh & spacing, which may change each timestep
        mesh_mp = &(this->rhs_mp->get_mesh());

        // check whether the mesh spacing has changed with respect to the old one
        // if yes, update and set green flag to true
        bool green = false;
        for (unsigned int i = 0; i < Dim; ++i) {
            if (hr_m[i] != mesh_mp->getMeshSpacing(i)) {
                hr_m[i] = mesh_mp->getMeshSpacing(i);
                green   = true;
            }
        }

        // set mesh spacing on the other grids again
        mesh2_m->setMeshSpacing(hr_m);
        meshComplex_m->setMeshSpacing(hr_m);

        // field object on the doubled grid; zero-padded
        rho2_mr = 0.0;

        // start a timer
        static IpplTimings::TimerRef stod = IpplTimings::getTimer("Solve: Physical to double");
        IpplTimings::startTimer(stod);

        // store rho (RHS) in the lower left quadrant of the doubled grid
        // with or without communication (if only 1 rank)

        const int ranks = Comm->size();

        auto view2 = rho2_mr.getView();
        auto view1 = this->rhs_mp->getView();

        const int nghost2 = rho2_mr.getNghost();
        const int nghost1 = this->rhs_mp->getNghost();

        const auto& ldom2 = layout2_m->getLocalNDIndex();
        const auto& ldom1 = layout_mp->getLocalNDIndex();

        if (ranks > 1) {
            // COMMUNICATION
            const auto& lDomains2 = layout2_m->getHostLocalDomains();

            // send
            std::vector<MPI_Request> requests(0);

            for (int i = 0; i < ranks; ++i) {
                if (lDomains2[i].touches(ldom1)) {
                    auto intersection = lDomains2[i].intersect(ldom1);

                    requests.resize(requests.size() + 1);

                    Communicate::size_type nsends;
                    pack(intersection, view1, fd_m, nghost1, ldom1, nsends);

                    buffer_type buf =
                        Comm->getBuffer<memory_space, Trhs>(IPPL_SOLVER_SEND + i, nsends);

                    Comm->isend(i, OPEN_SOLVER_TAG, fd_m, *buf, requests.back(), nsends);
                    buf->resetWritePos();
                }
            }

            // receive
            const auto& lDomains1 = layout_mp->getHostLocalDomains();
            int myRank            = Comm->rank();

            for (int i = 0; i < ranks; ++i) {
                if (lDomains1[i].touches(ldom2)) {
                    auto intersection = lDomains1[i].intersect(ldom2);

                    Communicate::size_type nrecvs;
                    nrecvs = intersection.size();

<<<<<<< HEAD
                    buffer_type buf = Comm->getBuffer<Trhs>(IPPL_SOLVER_RECV + myRank, nrecvs);
=======
                    buffer_type buf =
                        Comm->getBuffer<memory_space, Trhs>(IPPL_SOLVER_RECV + myRank, nrecvs);
>>>>>>> d47514c3

                    Comm->recv(i, OPEN_SOLVER_TAG, fd_m, *buf, nrecvs * sizeof(Trhs), nrecvs);
                    buf->resetReadPos();

                    unpack(intersection, view2, fd_m, nghost2, ldom2);
                }
            }

            // wait for all messages to be received
            if (requests.size() > 0) {
                MPI_Waitall(requests.size(), requests.data(), MPI_STATUSES_IGNORE);
            }
            Comm->barrier();

        } else {
            Kokkos::parallel_for(
                "Write rho on the doubled grid", this->rhs_mp->getFieldRangePolicy(),
                KOKKOS_LAMBDA(const size_t i, const size_t j, const size_t k) {
                    const size_t ig2 = i + ldom2[0].first() - nghost2;
                    const size_t jg2 = j + ldom2[1].first() - nghost2;
                    const size_t kg2 = k + ldom2[2].first() - nghost2;

                    const size_t ig1 = i + ldom1[0].first() - nghost1;
                    const size_t jg1 = j + ldom1[1].first() - nghost1;
                    const size_t kg1 = k + ldom1[2].first() - nghost1;

                    // write physical rho on [0,N-1] of doubled field
                    const bool isQuadrant1 = ((ig1 == ig2) && (jg1 == jg2) && (kg1 == kg2));
                    view2(i, j, k)         = view1(i, j, k) * isQuadrant1;
                });
        }

        IpplTimings::stopTimer(stod);

        // start a timer
        static IpplTimings::TimerRef fftrho = IpplTimings::getTimer("FFT: Rho");
        IpplTimings::startTimer(fftrho);

        // forward FFT of the charge density field on doubled grid
        fft_m->transform(+1, rho2_mr, rho2tr_m);

        IpplTimings::stopTimer(fftrho);

        // call greensFunction to recompute if the mesh spacing has changed
        if (green) {
            greensFunction();
        }

        // multiply FFT(rho2)*FFT(green)
        // convolution becomes multiplication in FFT
        // minus sign since we are solving laplace(phi) = -rho
        rho2tr_m = -rho2tr_m * grntr_m;

        // if output_type is SOL or SOL_AND_GRAD, we caculate solution
        if ((out == Base::SOL) || (out == Base::SOL_AND_GRAD)) {
            // start a timer
            static IpplTimings::TimerRef fftc = IpplTimings::getTimer("FFT: Convolution");
            IpplTimings::startTimer(fftc);

            // inverse FFT of the product and store the electrostatic potential in rho2_mr
            fft_m->transform(-1, rho2_mr, rho2tr_m);

            IpplTimings::stopTimer(fftc);

            // Hockney: multiply the rho2_mr field by the total number of points to account for
            // double counting (rho and green) of normalization factor in forward transform
            // also multiply by the mesh spacing^3 (to account for discretization)
            // Vico: need to multiply by normalization factor of 1/4N^3,
            // since only backward transform was performed on the 4N grid
            for (unsigned int i = 0; i < Dim; ++i) {
                if (alg == Algorithm::VICO || alg == Algorithm::BIHARMONIC) {
                    rho2_mr = rho2_mr * 2.0 * (1.0 / 4.0);
                } else {
                    rho2_mr = rho2_mr * 2.0 * nr_m[i] * hr_m[i];
                }
            }

            // start a timer
            static IpplTimings::TimerRef dtos = IpplTimings::getTimer("Solve: Double to physical");
            IpplTimings::startTimer(dtos);

            // get the physical part only --> physical electrostatic potential is now given in RHS
            // need communication if more than one rank

            if (ranks > 1) {
                // COMMUNICATION

                // send
                const auto& lDomains1 = layout_mp->getHostLocalDomains();

                std::vector<MPI_Request> requests(0);

                for (int i = 0; i < ranks; ++i) {
                    if (lDomains1[i].touches(ldom2)) {
                        auto intersection = lDomains1[i].intersect(ldom2);

                        requests.resize(requests.size() + 1);

                        Communicate::size_type nsends;
                        pack(intersection, view2, fd_m, nghost2, ldom2, nsends);

                        buffer_type buf =
                            Comm->getBuffer<memory_space, Trhs>(IPPL_SOLVER_SEND + i, nsends);

                        Comm->isend(i, OPEN_SOLVER_TAG, fd_m, *buf, requests.back(), nsends);
                        buf->resetWritePos();
                    }
                }

                // receive
                const auto& lDomains2 = layout2_m->getHostLocalDomains();
                int myRank            = Comm->rank();

                for (int i = 0; i < ranks; ++i) {
                    if (ldom1.touches(lDomains2[i])) {
                        auto intersection = ldom1.intersect(lDomains2[i]);

                        Communicate::size_type nrecvs;
                        nrecvs = intersection.size();

<<<<<<< HEAD
                        buffer_type buf = Comm->getBuffer<Trhs>(IPPL_SOLVER_RECV + myRank, nrecvs);
=======
                        buffer_type buf =
                            Comm->getBuffer<memory_space, Trhs>(IPPL_SOLVER_RECV + myRank, nrecvs);
>>>>>>> d47514c3

                        Comm->recv(i, OPEN_SOLVER_TAG, fd_m, *buf, nrecvs * sizeof(Trhs), nrecvs);
                        buf->resetReadPos();

                        unpack(intersection, view1, fd_m, nghost1, ldom1);
                    }
                }

                // wait for all messages to be received
                if (requests.size() > 0) {
                    MPI_Waitall(requests.size(), requests.data(), MPI_STATUSES_IGNORE);
                }
                Comm->barrier();

            } else {
                Kokkos::parallel_for(
                    "Write the solution into the LHS on physical grid",
                    this->rhs_mp->getFieldRangePolicy(),
                    KOKKOS_LAMBDA(const int i, const int j, const int k) {
                        const int ig2 = i + ldom2[0].first() - nghost2;
                        const int jg2 = j + ldom2[1].first() - nghost2;
                        const int kg2 = k + ldom2[2].first() - nghost2;

                        const int ig = i + ldom1[0].first() - nghost1;
                        const int jg = j + ldom1[1].first() - nghost1;
                        const int kg = k + ldom1[2].first() - nghost1;

                        // take [0,N-1] as physical solution
                        const bool isQuadrant1 = ((ig == ig2) && (jg == jg2) && (kg == kg2));
                        view1(i, j, k)         = view2(i, j, k) * isQuadrant1;
                    });
            }
            IpplTimings::stopTimer(dtos);
        }

        // if we want finite differences Efield = -grad(phi)
        // instead of computing it in Fourier domain
        // this is only possible if SOL_AND_GRAD is the output type
        if (isGradFD_m && (out == Base::SOL_AND_GRAD)) {
            *(this->lhs_mp) = -grad(*this->rhs_mp);
        }

        // if output_type is GRAD or SOL_AND_GRAD, we calculate E-field (gradient in Fourier domain)
        if (((out == Base::GRAD) || (out == Base::SOL_AND_GRAD)) && (!isGradFD_m)) {
            // start a timer
            static IpplTimings::TimerRef efield = IpplTimings::getTimer("Solve: Electric field");
            IpplTimings::startTimer(efield);

            // get E field view (LHS)
            auto viewL        = this->lhs_mp->getView();
            const int nghostL = this->lhs_mp->getNghost();

            // get rho2tr_m view (as we want to multiply by ik then transform)
            auto viewR        = rho2tr_m.getView();
            const int nghostR = rho2tr_m.getNghost();
            const auto& ldomR = layoutComplex_m->getLocalNDIndex();

            // use temp_m as a temporary complex field
            auto view_g = temp_m.getView();

            // define some constants
            const scalar_type pi          = Kokkos::numbers::pi_v<scalar_type>;
            const Kokkos::complex<Trhs> I = {0.0, 1.0};

            // define some member variables in local scope for the parallel_for
            vector_type hsize  = hr_m;
            Vector<int, Dim> N = nr_m;

            // loop over each component (E = vector field)
            for (size_t gd = 0; gd < Dim; ++gd) {
                // loop over rho2tr_m to multiply by -ik (gradient in Fourier space)
                Kokkos::parallel_for(
                    "Gradient - E field", rho2tr_m.getFieldRangePolicy(),
                    KOKKOS_LAMBDA(const int i, const int j, const int k) {
                        // global indices for 2N rhotr_m
                        const int ig = i + ldomR[0].first() - nghostR;
                        const int jg = j + ldomR[1].first() - nghostR;
                        const int kg = k + ldomR[2].first() - nghostR;

                        Vector<int, 3> iVec = {ig, jg, kg};

                        scalar_type k_gd;
                        const scalar_type Len = N[gd] * hsize[gd];
                        const bool shift      = (iVec[gd] > N[gd]);
                        const bool notMid     = (iVec[gd] != N[gd]);

                        k_gd = notMid * (pi / Len) * (iVec[gd] - shift * 2 * N[gd]);

                        view_g(i, j, k) = -(I * k_gd) * viewR(i, j, k);
                    });

                // start a timer
                static IpplTimings::TimerRef ffte = IpplTimings::getTimer("FFT: Efield");
                IpplTimings::startTimer(ffte);

                // transform to get E-field
                fft_m->transform(-1, rho2_mr, temp_m);

                IpplTimings::stopTimer(ffte);

                // apply proper normalization
                for (unsigned int i = 0; i < Dim; ++i) {
                    if (alg == Algorithm::VICO || alg == Algorithm::BIHARMONIC) {
                        rho2_mr = rho2_mr * 2.0 * (1.0 / 4.0);
                    } else {
                        rho2_mr = rho2_mr * 2.0 * nr_m[i] * hr_m[i];
                    }
                }

                // start a timer
                static IpplTimings::TimerRef edtos =
                    IpplTimings::getTimer("Efield: double to phys.");
                IpplTimings::startTimer(edtos);

                // restrict to physical grid (N^3) and assign to LHS (E-field)
                // communication needed if more than one rank
                if (ranks > 1) {
                    // COMMUNICATION

                    // send
                    const auto& lDomains1 = layout_mp->getHostLocalDomains();
                    std::vector<MPI_Request> requests(0);

                    for (int i = 0; i < ranks; ++i) {
                        if (lDomains1[i].touches(ldom2)) {
                            auto intersection = lDomains1[i].intersect(ldom2);

                            requests.resize(requests.size() + 1);

                            Communicate::size_type nsends;
                            pack(intersection, view2, fd_m, nghost2, ldom2, nsends);

<<<<<<< HEAD
                            buffer_type buf = Comm->getBuffer<Trhs>(IPPL_SOLVER_SEND + i, nsends);
=======
                            buffer_type buf =
                                Comm->getBuffer<memory_space, Trhs>(IPPL_SOLVER_SEND + i, nsends);
>>>>>>> d47514c3

                            Comm->isend(i, OPEN_SOLVER_TAG, fd_m, *buf, requests.back(), nsends);
                            buf->resetWritePos();
                        }
                    }

                    // receive
                    const auto& lDomains2 = layout2_m->getHostLocalDomains();
                    int myRank            = Comm->rank();

                    for (int i = 0; i < ranks; ++i) {
                        if (ldom1.touches(lDomains2[i])) {
                            auto intersection = ldom1.intersect(lDomains2[i]);

                            Communicate::size_type nrecvs;
                            nrecvs = intersection.size();

                            buffer_type buf = Comm->getBuffer<memory_space, Trhs>(
                                IPPL_SOLVER_RECV + myRank, nrecvs);

                            Comm->recv(i, OPEN_SOLVER_TAG, fd_m, *buf, nrecvs * sizeof(Trhs),
                                       nrecvs);
                            buf->resetReadPos();

                            unpack(intersection, viewL, gd, fd_m, nghostL, ldom1);
                        }
                    }

                    // wait for all messages to be received
                    if (requests.size() > 0) {
                        MPI_Waitall(requests.size(), requests.data(), MPI_STATUSES_IGNORE);
                    }
                    Comm->barrier();

                } else {
                    Kokkos::parallel_for(
                        "Write the E-field on physical grid", this->lhs_mp->getFieldRangePolicy(),
                        KOKKOS_LAMBDA(const int i, const int j, const int k) {
                            const int ig2 = i + ldom2[0].first() - nghost2;
                            const int jg2 = j + ldom2[1].first() - nghost2;
                            const int kg2 = k + ldom2[2].first() - nghost2;

                            const int ig = i + ldom1[0].first() - nghostL;
                            const int jg = j + ldom1[1].first() - nghostL;
                            const int kg = k + ldom1[2].first() - nghostL;

                            // take [0,N-1] as physical solution
                            const bool isQuadrant1 = ((ig == ig2) && (jg == jg2) && (kg == kg2));
                            viewL(i, j, k)[gd]     = view2(i, j, k) * isQuadrant1;
                        });
                }
                IpplTimings::stopTimer(edtos);
            }
            IpplTimings::stopTimer(efield);
        }

        // if user asked for Hessian, compute in Fourier domain (-k^2 multiplication)
        if (hessian) {
            // start a timer
            static IpplTimings::TimerRef hess = IpplTimings::getTimer("Solve: Hessian");
            IpplTimings::startTimer(hess);

            // get Hessian matrix view (LHS)
            auto viewH        = hess_m.getView();
            const int nghostH = hess_m.getNghost();

            // get rho2tr_m view (as we want to multiply by -k^2 then transform)
            auto viewR        = rho2tr_m.getView();
            const int nghostR = rho2tr_m.getNghost();
            const auto& ldomR = layoutComplex_m->getLocalNDIndex();

            // use temp_m as a temporary complex field
            auto view_g = temp_m.getView();

            // define some constants
            const scalar_type pi = Kokkos::numbers::pi_v<scalar_type>;

            // define some member variables in local scope for the parallel_for
            vector_type hsize  = hr_m;
            Vector<int, Dim> N = nr_m;

            // loop over each component (Hessian = Matrix field)
            for (size_t row = 0; row < Dim; ++row) {
                for (size_t col = 0; col < Dim; ++col) {
                    // loop over rho2tr_m to multiply by -k^2 (second derivative in Fourier space)
                    // if diagonal element (row = col), do not need N/2 term = 0
                    // else, if mixed derivative, need kVec = 0 at N/2

                    Kokkos::parallel_for(
                        "Hessian", rho2tr_m.getFieldRangePolicy(),
                        KOKKOS_LAMBDA(const int i, const int j, const int k) {
                            // global indices for 2N rhotr_m
                            const int ig = i + ldomR[0].first() - nghostR;
                            const int jg = j + ldomR[1].first() - nghostR;
                            const int kg = k + ldomR[2].first() - nghostR;

                            Vector<int, 3> iVec = {ig, jg, kg};
                            Vector_t kVec;

                            for (size_t d = 0; d < Dim; ++d) {
                                const scalar_type Len = N[d] * hsize[d];
                                const bool shift      = (iVec[d] > N[d]);
                                const bool isMid      = (iVec[d] == N[d]);
                                const bool notDiag    = (row != col);

                                kVec[d] = (1 - (notDiag * isMid)) * (pi / Len)
                                          * (iVec[d] - shift * 2 * N[d]);
                            }

                            view_g(i, j, k) = -(kVec[col] * kVec[row]) * viewR(i, j, k);
                        });

                    // start a timer
                    static IpplTimings::TimerRef ffth = IpplTimings::getTimer("FFT: Hessian");
                    IpplTimings::startTimer(ffth);

                    // transform to get Hessian
                    fft_m->transform(-1, rho2_mr, temp_m);

                    IpplTimings::stopTimer(ffth);

                    // apply proper normalization
                    for (unsigned int i = 0; i < Dim; ++i) {
                        if (alg == Algorithm::VICO || alg == Algorithm::BIHARMONIC) {
                            rho2_mr = rho2_mr * 2.0 * (1.0 / 4.0);
                        } else {
                            rho2_mr = rho2_mr * 2.0 * nr_m[i] * hr_m[i];
                        }
                    }

                    // start a timer
                    static IpplTimings::TimerRef hdtos =
                        IpplTimings::getTimer("Hessian: double to phys.");
                    IpplTimings::startTimer(hdtos);

                    // restrict to physical grid (N^3) and assign to Matrix field (Hessian)
                    // communication needed if more than one rank
                    if (ranks > 1) {
                        // COMMUNICATION

                        // send
                        const auto& lDomains1 = layout_mp->getHostLocalDomains();
                        std::vector<MPI_Request> requests(0);

                        for (int i = 0; i < ranks; ++i) {
                            if (lDomains1[i].touches(ldom2)) {
                                auto intersection = lDomains1[i].intersect(ldom2);

                                requests.resize(requests.size() + 1);

                                Communicate::size_type nsends;
                                pack(intersection, view2, fd_m, nghost2, ldom2, nsends);

                                buffer_type buf =
                                    Comm->getBuffer<Trhs>(IPPL_SOLVER_SEND + i, nsends);

                                Comm->isend(i, OPEN_SOLVER_TAG, fd_m, *buf, requests.back(),
                                            nsends);
                                buf->resetWritePos();
                            }
                        }

                        // receive
                        const auto& lDomains2 = layout2_m->getHostLocalDomains();
                        int myRank            = Comm->rank();

                        for (int i = 0; i < ranks; ++i) {
                            if (ldom1.touches(lDomains2[i])) {
                                auto intersection = ldom1.intersect(lDomains2[i]);

                                Communicate::size_type nrecvs;
                                nrecvs = intersection.size();

                                buffer_type buf =
                                    Comm->getBuffer<Trhs>(IPPL_SOLVER_RECV + myRank, nrecvs);

                                Comm->recv(i, OPEN_SOLVER_TAG, fd_m, *buf, nrecvs * sizeof(Trhs),
                                           nrecvs);
                                buf->resetReadPos();

                                unpack(intersection, viewH, fd_m, nghostH, ldom1, row, col);
                            }
                        }

                        // wait for all messages to be received
                        if (requests.size() > 0) {
                            MPI_Waitall(requests.size(), requests.data(), MPI_STATUSES_IGNORE);
                        }
                        Comm->barrier();

                    } else {
                        Kokkos::parallel_for(
                            "Write Hessian on physical grid", hess_m.getFieldRangePolicy(),
                            KOKKOS_LAMBDA(const int i, const int j, const int k) {
                                const int ig2 = i + ldom2[0].first() - nghost2;
                                const int jg2 = j + ldom2[1].first() - nghost2;
                                const int kg2 = k + ldom2[2].first() - nghost2;

                                const int ig = i + ldom1[0].first() - nghostH;
                                const int jg = j + ldom1[1].first() - nghostH;
                                const int kg = k + ldom1[2].first() - nghostH;

                                // take [0,N-1] as physical solution
                                const bool isQuadrant1 =
                                    ((ig == ig2) && (jg == jg2) && (kg == kg2));
                                viewH(i, j, k)[row][col] = view2(i, j, k) * isQuadrant1;
                            });
                    }
                    IpplTimings::stopTimer(hdtos);
                }
            }
            IpplTimings::stopTimer(hess);
        }
        IpplTimings::stopTimer(solve);
    };

    ////////////////////////////////////////////////////////////////////////
    // calculate FFT of the Green's function

    template <typename FieldLHS, typename FieldRHS>
    void FFTPoissonSolver<FieldLHS, FieldRHS>::greensFunction() {
        const scalar_type pi = Kokkos::numbers::pi_v<scalar_type>;
        grn_mr               = 0.0;

        const int alg = this->params_m.template get<int>("algorithm");

        if (alg == Algorithm::VICO || alg == Algorithm::BIHARMONIC) {
            Vector_t l(hr_m * nr_m);
            Vector_t hs_m;
            double L_sum(0.0);

            // compute length of the physical domain
            // compute Fourier domain spacing
            for (unsigned int i = 0; i < Dim; ++i) {
                hs_m[i] = pi * 0.5 / l[i];
                L_sum   = L_sum + l[i] * l[i];
            }

            // define the origin of the 4N grid
            vector_type origin;

            for (unsigned int i = 0; i < Dim; ++i) {
                origin[i] = -2 * nr_m[i] * pi / l[i];
            }

            // set mesh for the 4N mesh
            mesh4_m->setMeshSpacing(hs_m);

            // size of truncation window
            L_sum = std::sqrt(L_sum);
            L_sum = 1.1 * L_sum;

            // initialize grnL_m
            typename CxField_gt::view_type view_g = grnL_m.getView();
            const int nghost_g                    = grnL_m.getNghost();
            const auto& ldom_g                    = layout4_m->getLocalNDIndex();

            Vector<int, Dim> size = nr_m;

            // Kokkos parallel for loop to assign analytic grnL_m
            if (alg == Algorithm::VICO) {
                Kokkos::parallel_for(
                    "Initialize Green's function ", grnL_m.getFieldRangePolicy(),
                    KOKKOS_LAMBDA(const int i, const int j, const int k) {
                        // go from local indices to global
                        const int ig = i + ldom_g[0].first() - nghost_g;
                        const int jg = j + ldom_g[1].first() - nghost_g;
                        const int kg = k + ldom_g[2].first() - nghost_g;

                        bool isOutside = (ig > 2 * size[0] - 1);
                        const Tg t     = ig * hs_m[0] + isOutside * origin[0];

                        isOutside  = (jg > 2 * size[1] - 1);
                        const Tg u = jg * hs_m[1] + isOutside * origin[1];

                        isOutside  = (kg > 2 * size[2] - 1);
                        const Tg v = kg * hs_m[2] + isOutside * origin[2];

                        Tg s = (t * t) + (u * u) + (v * v);
                        s    = Kokkos::sqrt(s);

                        // assign the green's function value
                        // if (0,0,0), assign L^2/2 (analytical limit of sinc)

                        const bool isOrig    = ((ig == 0 && jg == 0 && kg == 0));
                        const Tg analyticLim = -L_sum * L_sum * 0.5;
                        const Tg value = -2.0 * (Kokkos::sin(0.5 * L_sum * s) / (s + isOrig * 1.0))
                                         * (Kokkos::sin(0.5 * L_sum * s) / (s + isOrig * 1.0));

                        view_g(i, j, k) = (!isOrig) * value + isOrig * analyticLim;
                    });

            } else if (alg == Algorithm::BIHARMONIC) {
                Kokkos::parallel_for(
                    "Initialize Green's function ", grnL_m.getFieldRangePolicy(),
                    KOKKOS_LAMBDA(const int i, const int j, const int k) {
                        // go from local indices to global
                        const int ig = i + ldom_g[0].first() - nghost_g;
                        const int jg = j + ldom_g[1].first() - nghost_g;
                        const int kg = k + ldom_g[2].first() - nghost_g;

                        bool isOutside = (ig > 2 * size[0] - 1);
                        const Tg t     = ig * hs_m[0] + isOutside * origin[0];

                        isOutside  = (jg > 2 * size[1] - 1);
                        const Tg u = jg * hs_m[1] + isOutside * origin[1];

                        isOutside  = (kg > 2 * size[2] - 1);
                        const Tg v = kg * hs_m[2] + isOutside * origin[2];

                        Tg s = (t * t) + (u * u) + (v * v);
                        s    = Kokkos::sqrt(s);

                        // assign value and replace with analytic limit at origin (0,0,0)
                        const bool isOrig    = ((ig == 0 && jg == 0 && kg == 0));
                        const Tg analyticLim = -L_sum * L_sum * L_sum * L_sum / 8.0;
                        const Tg value = -((2 - (L_sum * L_sum * s * s)) * Kokkos::cos(L_sum * s)
                                           + 2 * L_sum * s * Kokkos::sin(L_sum * s) - 2)
                                         / (2 * s * s * s * s + isOrig * 1.0);

                        view_g(i, j, k) = (!isOrig) * value + isOrig * analyticLim;
                    });
            }

            // start a timer
            static IpplTimings::TimerRef fft4 = IpplTimings::getTimer("FFT: Precomputation");
            IpplTimings::startTimer(fft4);

            // inverse Fourier transform of the green's function for precomputation
            fft4n_m->transform(-1, grnL_m);

            IpplTimings::stopTimer(fft4);

            // Restrict transformed grnL_m to 2N domain after precomputation step

            // get the field data first
            typename Field_t::view_type view = grn_mr.getView();
            const int nghost                 = grn_mr.getNghost();
            const auto& ldom                 = layout2_m->getLocalNDIndex();

            // start a timer
            static IpplTimings::TimerRef ifftshift = IpplTimings::getTimer("Vico shift loop");
            IpplTimings::startTimer(ifftshift);

            // get number of ranks to see if need communication
            const int ranks = Comm->size();

            if (ranks > 1) {
                communicateVico(size, view_g, ldom_g, nghost_g, view, ldom, nghost);
            } else {
                // restrict the green's function to a (2N)^3 grid from the (4N)^3 grid
                using mdrange_type = Kokkos::MDRangePolicy<Kokkos::Rank<3>>;
                Kokkos::parallel_for(
                    "Restrict domain of Green's function from 4N to 2N",
                    mdrange_type({nghost, nghost, nghost}, {view.extent(0) - nghost - size[0],
                                                            view.extent(1) - nghost - size[1],
                                                            view.extent(2) - nghost - size[2]}),
                    KOKKOS_LAMBDA(const int i, const int j, const int k) {
                        // go from local indices to global
                        const int ig = i + ldom[0].first() - nghost;
                        const int jg = j + ldom[1].first() - nghost;
                        const int kg = k + ldom[2].first() - nghost;

                        const int ig2 = i + ldom_g[0].first() - nghost_g;
                        const int jg2 = j + ldom_g[1].first() - nghost_g;
                        const int kg2 = k + ldom_g[2].first() - nghost_g;

                        if ((ig == ig2) && (jg == jg2) && (kg == kg2)) {
                            view(i, j, k) = real(view_g(i, j, k));
                        }

                        // Now fill the rest of the field
                        const int s = 2 * size[0] - ig - 1 - ldom_g[0].first() + nghost_g;
                        const int p = 2 * size[1] - jg - 1 - ldom_g[1].first() + nghost_g;
                        const int q = 2 * size[2] - kg - 1 - ldom_g[2].first() + nghost_g;

                        view(s, j, k) = real(view_g(i + 1, j, k));
                        view(i, p, k) = real(view_g(i, j + 1, k));
                        view(i, j, q) = real(view_g(i, j, k + 1));
                        view(s, j, q) = real(view_g(i + 1, j, k + 1));
                        view(s, p, k) = real(view_g(i + 1, j + 1, k));
                        view(i, p, q) = real(view_g(i, j + 1, k + 1));
                        view(s, p, q) = real(view_g(i + 1, j + 1, k + 1));
                    });
            }
            IpplTimings::stopTimer(ifftshift);

        } else {
            // Hockney case

            // calculate square of the mesh spacing for each dimension
            Vector_t hrsq(hr_m * hr_m);

            // use the grnIField_m helper field to compute Green's function
            for (unsigned int i = 0; i < Dim; ++i) {
                grn_mr = grn_mr + grnIField_m[i] * hrsq[i];
            }

            grn_mr = -1.0 / (4.0 * pi * sqrt(grn_mr));

            typename Field_t::view_type view = grn_mr.getView();
            const int nghost                 = grn_mr.getNghost();
            const auto& ldom                 = layout2_m->getLocalNDIndex();

            // Kokkos parallel for loop to find (0,0,0) point and regularize
            Kokkos::parallel_for(
                "Regularize Green's function ", grn_mr.getFieldRangePolicy(),
                KOKKOS_LAMBDA(const int i, const int j, const int k) {
                    // go from local indices to global
                    const int ig = i + ldom[0].first() - nghost;
                    const int jg = j + ldom[1].first() - nghost;
                    const int kg = k + ldom[2].first() - nghost;

                    // if (0,0,0), assign to it 1/(4*pi)
                    const bool isOrig = (ig == 0 && jg == 0 && kg == 0);
                    view(i, j, k)     = isOrig * (-1.0 / (4.0 * pi)) + (!isOrig) * view(i, j, k);
                });
        }

        // start a timer
        static IpplTimings::TimerRef fftg = IpplTimings::getTimer("FFT: Green");
        IpplTimings::startTimer(fftg);

        // perform the FFT of the Green's function for the convolution
        fft_m->transform(+1, grn_mr, grntr_m);

        IpplTimings::stopTimer(fftg);
    };

    template <typename FieldLHS, typename FieldRHS>
    void FFTPoissonSolver<FieldLHS, FieldRHS>::communicateVico(
        Vector<int, Dim> size, typename CxField_gt::view_type view_g,
        const ippl::NDIndex<Dim> ldom_g, const int nghost_g, typename Field_t::view_type view,
        const ippl::NDIndex<Dim> ldom, const int nghost) {
        const auto& lDomains2 = layout2_m->getHostLocalDomains();
        const auto& lDomains4 = layout4_m->getHostLocalDomains();

        std::vector<MPI_Request> requests(0);
        const int myRank = Comm->rank();
        const int ranks  = Comm->size();

        // 1st step: Define 8 domains corresponding to the different quadrants
        ippl::NDIndex<Dim> none;
        for (unsigned i = 0; i < Dim; i++) {
            none[i] = ippl::Index(size[i]);
        }

        ippl::NDIndex<Dim> x;
        x[0] = ippl::Index(size[0], 2 * size[0] - 1);
        x[1] = ippl::Index(size[1]);
        x[2] = ippl::Index(size[2]);

        ippl::NDIndex<Dim> y;
        y[0] = ippl::Index(size[0]);
        y[1] = ippl::Index(size[1], 2 * size[1] - 1);
        y[2] = ippl::Index(size[2]);

        ippl::NDIndex<Dim> z;
        z[0] = ippl::Index(size[0]);
        z[1] = ippl::Index(size[1]);
        z[2] = ippl::Index(size[2], 2 * size[2] - 1);

        ippl::NDIndex<Dim> xy;
        xy[0] = ippl::Index(size[0], 2 * size[0] - 1);
        xy[1] = ippl::Index(size[1], 2 * size[1] - 1);
        xy[2] = ippl::Index(size[2]);

        ippl::NDIndex<Dim> xz;
        xz[0] = ippl::Index(size[0], 2 * size[0] - 1);
        xz[1] = ippl::Index(size[1]);
        xz[2] = ippl::Index(size[2], 2 * size[2] - 1);

        ippl::NDIndex<Dim> yz;
        yz[0] = ippl::Index(size[0]);
        yz[1] = ippl::Index(size[1], 2 * size[1] - 1);
        yz[2] = ippl::Index(size[2], 2 * size[2] - 1);

        ippl::NDIndex<Dim> xyz;
        for (unsigned i = 0; i < Dim; i++) {
            xyz[i] = ippl::Index(size[i], 2 * size[i] - 1);
        }

        // 2nd step: send
        for (int i = 0; i < ranks; ++i) {
            auto domain2 = lDomains2[i];

            if (domain2.touches(none)) {
                auto intersection = domain2.intersect(none);

                if (ldom_g.touches(intersection)) {
                    intersection = intersection.intersect(ldom_g);
                    requests.resize(requests.size() + 1);

                    Communicate::size_type nsends;
                    pack(intersection, view_g, fd_m, nghost_g, ldom_g, nsends);

                    buffer_type buf =
                        Comm->getBuffer<memory_space, Trhs>(IPPL_VICO_SEND + i, nsends);

                    int tag = VICO_SOLVER_TAG;

                    Comm->isend(i, tag, fd_m, *buf, requests.back(), nsends);
                    buf->resetWritePos();
                }
            }

            if (domain2.touches(x)) {
                auto intersection = domain2.intersect(x);
                auto xdom         = ippl::Index((2 * size[0] - intersection[0].first()),
                                                (2 * size[0] - intersection[0].last()), -1);

                ippl::NDIndex<Dim> domain4;
                domain4[0] = xdom;
                domain4[1] = intersection[1];
                domain4[2] = intersection[2];

                if (ldom_g.touches(domain4)) {
                    intersection = ldom_g.intersect(domain4);

                    requests.resize(requests.size() + 1);

                    Communicate::size_type nsends;
                    pack(intersection, view_g, fd_m, nghost_g, ldom_g, nsends);

                    buffer_type buf =
                        Comm->getBuffer<memory_space, Trhs>(IPPL_VICO_SEND + 8 + i, nsends);

                    int tag = VICO_SOLVER_TAG + 1;

                    Comm->isend(i, tag, fd_m, *buf, requests.back(), nsends);
                    buf->resetWritePos();
                }
            }

            if (domain2.touches(y)) {
                auto intersection = domain2.intersect(y);
                auto ydom         = ippl::Index((2 * size[1] - intersection[1].first()),
                                                (2 * size[1] - intersection[1].last()), -1);

                ippl::NDIndex<Dim> domain4;
                domain4[0] = intersection[0];
                domain4[1] = ydom;
                domain4[2] = intersection[2];

                if (ldom_g.touches(domain4)) {
                    intersection = ldom_g.intersect(domain4);

                    requests.resize(requests.size() + 1);

                    Communicate::size_type nsends;
                    pack(intersection, view_g, fd_m, nghost_g, ldom_g, nsends);

<<<<<<< HEAD
                    buffer_type buf = Comm->getBuffer<Trhs>(IPPL_VICO_SEND + 2 * 8 + i, nsends);
=======
                    buffer_type buf =
                        Comm->getBuffer<memory_space, Trhs>(IPPL_VICO_SEND + 2 * 8 + i, nsends);
>>>>>>> d47514c3

                    int tag = VICO_SOLVER_TAG + 2;

                    Comm->isend(i, tag, fd_m, *buf, requests.back(), nsends);
                    buf->resetWritePos();
                }
            }

            if (domain2.touches(z)) {
                auto intersection = domain2.intersect(z);
                auto zdom         = ippl::Index((2 * size[2] - intersection[2].first()),
                                                (2 * size[2] - intersection[2].last()), -1);

                ippl::NDIndex<Dim> domain4;
                domain4[0] = intersection[0];
                domain4[1] = intersection[1];
                domain4[2] = zdom;

                if (ldom_g.touches(domain4)) {
                    intersection = ldom_g.intersect(domain4);

                    requests.resize(requests.size() + 1);

                    Communicate::size_type nsends;
                    pack(intersection, view_g, fd_m, nghost_g, ldom_g, nsends);

<<<<<<< HEAD
                    buffer_type buf = Comm->getBuffer<Trhs>(IPPL_VICO_SEND + 3 * 8 + i, nsends);
=======
                    buffer_type buf =
                        Comm->getBuffer<memory_space, Trhs>(IPPL_VICO_SEND + 3 * 8 + i, nsends);
>>>>>>> d47514c3

                    int tag = VICO_SOLVER_TAG + 3;

                    Comm->isend(i, tag, fd_m, *buf, requests.back(), nsends);
                    buf->resetWritePos();
                }
            }

            if (domain2.touches(xy)) {
                auto intersection = domain2.intersect(xy);
                auto xdom         = ippl::Index((2 * size[0] - intersection[0].first()),
                                                (2 * size[0] - intersection[0].last()), -1);
                auto ydom         = ippl::Index((2 * size[1] - intersection[1].first()),
                                                (2 * size[1] - intersection[1].last()), -1);

                ippl::NDIndex<Dim> domain4;
                domain4[0] = xdom;
                domain4[1] = ydom;
                domain4[2] = intersection[2];

                if (ldom_g.touches(domain4)) {
                    intersection = ldom_g.intersect(domain4);

                    requests.resize(requests.size() + 1);

                    Communicate::size_type nsends;
                    pack(intersection, view_g, fd_m, nghost_g, ldom_g, nsends);

<<<<<<< HEAD
                    buffer_type buf = Comm->getBuffer<Trhs>(IPPL_VICO_SEND + 4 * 8 + i, nsends);
=======
                    buffer_type buf =
                        Comm->getBuffer<memory_space, Trhs>(IPPL_VICO_SEND + 4 * 8 + i, nsends);
>>>>>>> d47514c3

                    int tag = VICO_SOLVER_TAG + 4;

                    Comm->isend(i, tag, fd_m, *buf, requests.back(), nsends);
                    buf->resetWritePos();
                }
            }

            if (domain2.touches(yz)) {
                auto intersection = domain2.intersect(yz);
                auto ydom         = ippl::Index((2 * size[1] - intersection[1].first()),
                                                (2 * size[1] - intersection[1].last()), -1);
                auto zdom         = ippl::Index((2 * size[2] - intersection[2].first()),
                                                (2 * size[2] - intersection[2].last()), -1);

                ippl::NDIndex<Dim> domain4;
                domain4[0] = intersection[0];
                domain4[1] = ydom;
                domain4[2] = zdom;

                if (ldom_g.touches(domain4)) {
                    intersection = ldom_g.intersect(domain4);

                    requests.resize(requests.size() + 1);

                    Communicate::size_type nsends;
                    pack(intersection, view_g, fd_m, nghost_g, ldom_g, nsends);

<<<<<<< HEAD
                    buffer_type buf = Comm->getBuffer<Trhs>(IPPL_VICO_SEND + 5 * 8 + i, nsends);
=======
                    buffer_type buf =
                        Comm->getBuffer<memory_space, Trhs>(IPPL_VICO_SEND + 5 * 8 + i, nsends);
>>>>>>> d47514c3

                    int tag = VICO_SOLVER_TAG + 5;

                    Comm->isend(i, tag, fd_m, *buf, requests.back(), nsends);
                    buf->resetWritePos();
                }
            }

            if (domain2.touches(xz)) {
                auto intersection = domain2.intersect(xz);
                auto xdom         = ippl::Index((2 * size[0] - intersection[0].first()),
                                                (2 * size[0] - intersection[0].last()), -1);
                auto zdom         = ippl::Index((2 * size[2] - intersection[2].first()),
                                                (2 * size[2] - intersection[2].last()), -1);

                ippl::NDIndex<Dim> domain4;
                domain4[0] = xdom;
                domain4[1] = intersection[1];
                domain4[2] = zdom;

                if (ldom_g.touches(domain4)) {
                    intersection = ldom_g.intersect(domain4);

                    requests.resize(requests.size() + 1);

                    Communicate::size_type nsends;
                    pack(intersection, view_g, fd_m, nghost_g, ldom_g, nsends);

<<<<<<< HEAD
                    buffer_type buf = Comm->getBuffer<Trhs>(IPPL_VICO_SEND + 6 * 8 + i, nsends);
=======
                    buffer_type buf =
                        Comm->getBuffer<memory_space, Trhs>(IPPL_VICO_SEND + 6 * 8 + i, nsends);
>>>>>>> d47514c3

                    int tag = VICO_SOLVER_TAG + 6;

                    Comm->isend(i, tag, fd_m, *buf, requests.back(), nsends);
                    buf->resetWritePos();
                }
            }

            if (domain2.touches(xyz)) {
                auto intersection = domain2.intersect(xyz);
                auto xdom         = ippl::Index((2 * size[0] - intersection[0].first()),
                                                (2 * size[0] - intersection[0].last()), -1);
                auto ydom         = ippl::Index((2 * size[1] - intersection[1].first()),
                                                (2 * size[1] - intersection[1].last()), -1);
                auto zdom         = ippl::Index((2 * size[2] - intersection[2].first()),
                                                (2 * size[2] - intersection[2].last()), -1);

                ippl::NDIndex<Dim> domain4;
                domain4[0] = xdom;
                domain4[1] = ydom;
                domain4[2] = zdom;

                if (ldom_g.touches(domain4)) {
                    intersection = ldom_g.intersect(domain4);

                    requests.resize(requests.size() + 1);

                    Communicate::size_type nsends;
                    pack(intersection, view_g, fd_m, nghost_g, ldom_g, nsends);

<<<<<<< HEAD
                    buffer_type buf = Comm->getBuffer<Trhs>(IPPL_VICO_SEND + 7 * 8 + i, nsends);
=======
                    buffer_type buf =
                        Comm->getBuffer<memory_space, Trhs>(IPPL_VICO_SEND + 7 * 8 + i, nsends);
>>>>>>> d47514c3

                    int tag = VICO_SOLVER_TAG + 7;

                    Comm->isend(i, tag, fd_m, *buf, requests.back(), nsends);
                    buf->resetWritePos();
                }
            }
        }

        // 3rd step: receive
        for (int i = 0; i < ranks; ++i) {
            if (ldom.touches(none)) {
                auto intersection = ldom.intersect(none);

                if (lDomains4[i].touches(intersection)) {
                    intersection = intersection.intersect(lDomains4[i]);

                    Communicate::size_type nrecvs;
                    nrecvs = intersection.size();

                    buffer_type buf =
                        Comm->getBuffer<memory_space, Trhs>(IPPL_VICO_RECV + myRank, nrecvs);

                    int tag = VICO_SOLVER_TAG;

                    Comm->recv(i, tag, fd_m, *buf, nrecvs * sizeof(Trhs), nrecvs);
                    buf->resetReadPos();

                    unpack(intersection, view, fd_m, nghost, ldom);
                }
            }

            if (ldom.touches(x)) {
                auto intersection = ldom.intersect(x);

                auto xdom = ippl::Index((2 * size[0] - intersection[0].first()),
                                        (2 * size[0] - intersection[0].last()), -1);

                ippl::NDIndex<Dim> domain4;
                domain4[0] = xdom;
                domain4[1] = intersection[1];
                domain4[2] = intersection[2];

                if (lDomains4[i].touches(domain4)) {
                    domain4    = lDomains4[i].intersect(domain4);
                    domain4[0] = ippl::Index(2 * size[0] - domain4[0].first(),
                                             2 * size[0] - domain4[0].last(), -1);

                    intersection = intersection.intersect(domain4);

                    Communicate::size_type nrecvs;
                    nrecvs = intersection.size();

<<<<<<< HEAD
                    buffer_type buf = Comm->getBuffer<Trhs>(IPPL_VICO_RECV + 8 + myRank, nrecvs);
=======
                    buffer_type buf =
                        Comm->getBuffer<memory_space, Trhs>(IPPL_VICO_RECV + 8 + myRank, nrecvs);
>>>>>>> d47514c3

                    int tag = VICO_SOLVER_TAG + 1;

                    Comm->recv(i, tag, fd_m, *buf, nrecvs * sizeof(Trhs), nrecvs);
                    buf->resetReadPos();

                    unpack(intersection, view, fd_m, nghost, ldom, true, false, false);
                }
            }

            if (ldom.touches(y)) {
                auto intersection = ldom.intersect(y);

                auto ydom = ippl::Index((2 * size[1] - intersection[1].first()),
                                        (2 * size[1] - intersection[1].last()), -1);

                ippl::NDIndex<Dim> domain4;
                domain4[0] = intersection[0];
                domain4[1] = ydom;
                domain4[2] = intersection[2];

                if (lDomains4[i].touches(domain4)) {
                    domain4    = lDomains4[i].intersect(domain4);
                    domain4[1] = ippl::Index(2 * size[1] - domain4[1].first(),
                                             2 * size[1] - domain4[1].last(), -1);

                    intersection = intersection.intersect(domain4);

                    Communicate::size_type nrecvs;
                    nrecvs = intersection.size();

                    buffer_type buf = Comm->getBuffer<memory_space, Trhs>(
                        IPPL_VICO_RECV + 8 * 2 + myRank, nrecvs);

                    int tag = VICO_SOLVER_TAG + 2;

                    Comm->recv(i, tag, fd_m, *buf, nrecvs * sizeof(Trhs), nrecvs);
                    buf->resetReadPos();

                    unpack(intersection, view, fd_m, nghost, ldom, false, true, false);
                }
            }

            if (ldom.touches(z)) {
                auto intersection = ldom.intersect(z);

                auto zdom = ippl::Index((2 * size[2] - intersection[2].first()),
                                        (2 * size[2] - intersection[2].last()), -1);

                ippl::NDIndex<Dim> domain4;
                domain4[0] = intersection[0];
                domain4[1] = intersection[1];
                domain4[2] = zdom;

                if (lDomains4[i].touches(domain4)) {
                    domain4    = lDomains4[i].intersect(domain4);
                    domain4[2] = ippl::Index(2 * size[2] - domain4[2].first(),
                                             2 * size[2] - domain4[2].last(), -1);

                    intersection = intersection.intersect(domain4);

                    Communicate::size_type nrecvs;
                    nrecvs = intersection.size();

                    buffer_type buf = Comm->getBuffer<memory_space, Trhs>(
                        IPPL_VICO_RECV + 8 * 3 + myRank, nrecvs);

                    int tag = VICO_SOLVER_TAG + 3;

                    Comm->recv(i, tag, fd_m, *buf, nrecvs * sizeof(Trhs), nrecvs);
                    buf->resetReadPos();

                    unpack(intersection, view, fd_m, nghost, ldom, false, false, true);
                }
            }

            if (ldom.touches(xy)) {
                auto intersection = ldom.intersect(xy);

                auto xdom = ippl::Index((2 * size[0] - intersection[0].first()),
                                        (2 * size[0] - intersection[0].last()), -1);
                auto ydom = ippl::Index((2 * size[1] - intersection[1].first()),
                                        (2 * size[1] - intersection[1].last()), -1);

                ippl::NDIndex<Dim> domain4;
                domain4[0] = xdom;
                domain4[1] = ydom;
                domain4[2] = intersection[2];

                if (lDomains4[i].touches(domain4)) {
                    domain4    = lDomains4[i].intersect(domain4);
                    domain4[0] = ippl::Index(2 * size[0] - domain4[0].first(),
                                             2 * size[0] - domain4[0].last(), -1);
                    domain4[1] = ippl::Index(2 * size[1] - domain4[1].first(),
                                             2 * size[1] - domain4[1].last(), -1);

                    intersection = intersection.intersect(domain4);

                    Communicate::size_type nrecvs;
                    nrecvs = intersection.size();

                    buffer_type buf = Comm->getBuffer<memory_space, Trhs>(
                        IPPL_VICO_RECV + 8 * 4 + myRank, nrecvs);

                    int tag = VICO_SOLVER_TAG + 4;

                    Comm->recv(i, tag, fd_m, *buf, nrecvs * sizeof(Trhs), nrecvs);
                    buf->resetReadPos();

                    unpack(intersection, view, fd_m, nghost, ldom, true, true, false);
                }
            }

            if (ldom.touches(yz)) {
                auto intersection = ldom.intersect(yz);

                auto ydom = ippl::Index((2 * size[1] - intersection[1].first()),
                                        (2 * size[1] - intersection[1].last()), -1);
                auto zdom = ippl::Index((2 * size[2] - intersection[2].first()),
                                        (2 * size[2] - intersection[2].last()), -1);

                ippl::NDIndex<Dim> domain4;
                domain4[0] = intersection[0];
                domain4[1] = ydom;
                domain4[2] = zdom;

                if (lDomains4[i].touches(domain4)) {
                    domain4    = lDomains4[i].intersect(domain4);
                    domain4[1] = ippl::Index(2 * size[1] - domain4[1].first(),
                                             2 * size[1] - domain4[1].last(), -1);
                    domain4[2] = ippl::Index(2 * size[2] - domain4[2].first(),
                                             2 * size[2] - domain4[2].last(), -1);

                    intersection = intersection.intersect(domain4);

                    Communicate::size_type nrecvs;
                    nrecvs = intersection.size();

                    buffer_type buf = Comm->getBuffer<memory_space, Trhs>(
                        IPPL_VICO_RECV + 8 * 5 + myRank, nrecvs);

                    int tag = VICO_SOLVER_TAG + 5;

                    Comm->recv(i, tag, fd_m, *buf, nrecvs * sizeof(Trhs), nrecvs);
                    buf->resetReadPos();

                    unpack(intersection, view, fd_m, nghost, ldom, false, true, true);
                }
            }

            if (ldom.touches(xz)) {
                auto intersection = ldom.intersect(xz);

                auto xdom = ippl::Index((2 * size[0] - intersection[0].first()),
                                        (2 * size[0] - intersection[0].last()), -1);
                auto zdom = ippl::Index((2 * size[2] - intersection[2].first()),
                                        (2 * size[2] - intersection[2].last()), -1);

                ippl::NDIndex<Dim> domain4;
                domain4[0] = xdom;
                domain4[1] = intersection[1];
                domain4[2] = zdom;

                if (lDomains4[i].touches(domain4)) {
                    domain4    = lDomains4[i].intersect(domain4);
                    domain4[0] = ippl::Index(2 * size[0] - domain4[0].first(),
                                             2 * size[0] - domain4[0].last(), -1);
                    domain4[2] = ippl::Index(2 * size[2] - domain4[2].first(),
                                             2 * size[2] - domain4[2].last(), -1);

                    intersection = intersection.intersect(domain4);

                    Communicate::size_type nrecvs;
                    nrecvs = intersection.size();

                    buffer_type buf = Comm->getBuffer<memory_space, Trhs>(
                        IPPL_VICO_RECV + 8 * 6 + myRank, nrecvs);

                    int tag = VICO_SOLVER_TAG + 6;

                    Comm->recv(i, tag, fd_m, *buf, nrecvs * sizeof(Trhs), nrecvs);
                    buf->resetReadPos();

                    unpack(intersection, view, fd_m, nghost, ldom, true, false, true);
                }
            }

            if (ldom.touches(xyz)) {
                auto intersection = ldom.intersect(xyz);

                auto xdom = ippl::Index((2 * size[0] - intersection[0].first()),
                                        (2 * size[0] - intersection[0].last()), -1);
                auto ydom = ippl::Index((2 * size[1] - intersection[1].first()),
                                        (2 * size[1] - intersection[1].last()), -1);
                auto zdom = ippl::Index((2 * size[2] - intersection[2].first()),
                                        (2 * size[2] - intersection[2].last()), -1);

                ippl::NDIndex<Dim> domain4;
                domain4[0] = xdom;
                domain4[1] = ydom;
                domain4[2] = zdom;

                if (lDomains4[i].touches(domain4)) {
                    domain4    = lDomains4[i].intersect(domain4);
                    domain4[0] = ippl::Index(2 * size[0] - domain4[0].first(),
                                             2 * size[0] - domain4[0].last(), -1);
                    domain4[1] = ippl::Index(2 * size[1] - domain4[1].first(),
                                             2 * size[1] - domain4[1].last(), -1);
                    domain4[2] = ippl::Index(2 * size[2] - domain4[2].first(),
                                             2 * size[2] - domain4[2].last(), -1);

                    intersection = intersection.intersect(domain4);

                    Communicate::size_type nrecvs;
                    nrecvs = intersection.size();

                    buffer_type buf = Comm->getBuffer<memory_space, Trhs>(
                        IPPL_VICO_RECV + 8 * 7 + myRank, nrecvs);

                    int tag = VICO_SOLVER_TAG + 7;

                    Comm->recv(i, tag, fd_m, *buf, nrecvs * sizeof(Trhs), nrecvs);
                    buf->resetReadPos();

                    unpack(intersection, view, fd_m, nghost, ldom, true, true, true);
                }
            }
        }

        if (requests.size() > 0) {
            MPI_Waitall(requests.size(), requests.data(), MPI_STATUSES_IGNORE);
        }
        Comm->barrier();
    };
}  // namespace ippl<|MERGE_RESOLUTION|>--- conflicted
+++ resolved
@@ -516,12 +516,8 @@
                     Communicate::size_type nrecvs;
                     nrecvs = intersection.size();
 
-<<<<<<< HEAD
-                    buffer_type buf = Comm->getBuffer<Trhs>(IPPL_SOLVER_RECV + myRank, nrecvs);
-=======
                     buffer_type buf =
                         Comm->getBuffer<memory_space, Trhs>(IPPL_SOLVER_RECV + myRank, nrecvs);
->>>>>>> d47514c3
 
                     Comm->recv(i, OPEN_SOLVER_TAG, fd_m, *buf, nrecvs * sizeof(Trhs), nrecvs);
                     buf->resetReadPos();
@@ -642,12 +638,8 @@
                         Communicate::size_type nrecvs;
                         nrecvs = intersection.size();
 
-<<<<<<< HEAD
-                        buffer_type buf = Comm->getBuffer<Trhs>(IPPL_SOLVER_RECV + myRank, nrecvs);
-=======
                         buffer_type buf =
                             Comm->getBuffer<memory_space, Trhs>(IPPL_SOLVER_RECV + myRank, nrecvs);
->>>>>>> d47514c3
 
                         Comm->recv(i, OPEN_SOLVER_TAG, fd_m, *buf, nrecvs * sizeof(Trhs), nrecvs);
                         buf->resetReadPos();
@@ -780,12 +772,8 @@
                             Communicate::size_type nsends;
                             pack(intersection, view2, fd_m, nghost2, ldom2, nsends);
 
-<<<<<<< HEAD
-                            buffer_type buf = Comm->getBuffer<Trhs>(IPPL_SOLVER_SEND + i, nsends);
-=======
                             buffer_type buf =
                                 Comm->getBuffer<memory_space, Trhs>(IPPL_SOLVER_SEND + i, nsends);
->>>>>>> d47514c3
 
                             Comm->isend(i, OPEN_SOLVER_TAG, fd_m, *buf, requests.back(), nsends);
                             buf->resetWritePos();
@@ -1338,12 +1326,8 @@
                     Communicate::size_type nsends;
                     pack(intersection, view_g, fd_m, nghost_g, ldom_g, nsends);
 
-<<<<<<< HEAD
-                    buffer_type buf = Comm->getBuffer<Trhs>(IPPL_VICO_SEND + 2 * 8 + i, nsends);
-=======
                     buffer_type buf =
                         Comm->getBuffer<memory_space, Trhs>(IPPL_VICO_SEND + 2 * 8 + i, nsends);
->>>>>>> d47514c3
 
                     int tag = VICO_SOLVER_TAG + 2;
 
@@ -1370,12 +1354,8 @@
                     Communicate::size_type nsends;
                     pack(intersection, view_g, fd_m, nghost_g, ldom_g, nsends);
 
-<<<<<<< HEAD
-                    buffer_type buf = Comm->getBuffer<Trhs>(IPPL_VICO_SEND + 3 * 8 + i, nsends);
-=======
                     buffer_type buf =
                         Comm->getBuffer<memory_space, Trhs>(IPPL_VICO_SEND + 3 * 8 + i, nsends);
->>>>>>> d47514c3
 
                     int tag = VICO_SOLVER_TAG + 3;
 
@@ -1404,12 +1384,8 @@
                     Communicate::size_type nsends;
                     pack(intersection, view_g, fd_m, nghost_g, ldom_g, nsends);
 
-<<<<<<< HEAD
-                    buffer_type buf = Comm->getBuffer<Trhs>(IPPL_VICO_SEND + 4 * 8 + i, nsends);
-=======
                     buffer_type buf =
                         Comm->getBuffer<memory_space, Trhs>(IPPL_VICO_SEND + 4 * 8 + i, nsends);
->>>>>>> d47514c3
 
                     int tag = VICO_SOLVER_TAG + 4;
 
@@ -1438,12 +1414,8 @@
                     Communicate::size_type nsends;
                     pack(intersection, view_g, fd_m, nghost_g, ldom_g, nsends);
 
-<<<<<<< HEAD
-                    buffer_type buf = Comm->getBuffer<Trhs>(IPPL_VICO_SEND + 5 * 8 + i, nsends);
-=======
                     buffer_type buf =
                         Comm->getBuffer<memory_space, Trhs>(IPPL_VICO_SEND + 5 * 8 + i, nsends);
->>>>>>> d47514c3
 
                     int tag = VICO_SOLVER_TAG + 5;
 
@@ -1472,12 +1444,8 @@
                     Communicate::size_type nsends;
                     pack(intersection, view_g, fd_m, nghost_g, ldom_g, nsends);
 
-<<<<<<< HEAD
-                    buffer_type buf = Comm->getBuffer<Trhs>(IPPL_VICO_SEND + 6 * 8 + i, nsends);
-=======
                     buffer_type buf =
                         Comm->getBuffer<memory_space, Trhs>(IPPL_VICO_SEND + 6 * 8 + i, nsends);
->>>>>>> d47514c3
 
                     int tag = VICO_SOLVER_TAG + 6;
 
@@ -1508,12 +1476,8 @@
                     Communicate::size_type nsends;
                     pack(intersection, view_g, fd_m, nghost_g, ldom_g, nsends);
 
-<<<<<<< HEAD
-                    buffer_type buf = Comm->getBuffer<Trhs>(IPPL_VICO_SEND + 7 * 8 + i, nsends);
-=======
                     buffer_type buf =
                         Comm->getBuffer<memory_space, Trhs>(IPPL_VICO_SEND + 7 * 8 + i, nsends);
->>>>>>> d47514c3
 
                     int tag = VICO_SOLVER_TAG + 7;
 
@@ -1567,12 +1531,8 @@
                     Communicate::size_type nrecvs;
                     nrecvs = intersection.size();
 
-<<<<<<< HEAD
-                    buffer_type buf = Comm->getBuffer<Trhs>(IPPL_VICO_RECV + 8 + myRank, nrecvs);
-=======
                     buffer_type buf =
                         Comm->getBuffer<memory_space, Trhs>(IPPL_VICO_RECV + 8 + myRank, nrecvs);
->>>>>>> d47514c3
 
                     int tag = VICO_SOLVER_TAG + 1;
 
