--- conflicted
+++ resolved
@@ -2,13 +2,13 @@
 // TestGaussian_convergence
 // This programs tests the FFTPoissonSolver for a Gaussian source.
 // Different problem sizes are used for the purpose of convergence tests.
-<<<<<<< HEAD
 //   Usage:
-//     srun ./TestGaussian_convergence <algorithm> --info 5
+//     srun ./TestGaussian_convergence <algorithm> <precision> --info 5
 //     algorithm = "HOCKNEY" or "VICO", types of open BC algorithms
+//     precision = "DOUBLE" or "SINGLE", precision of the fields
 //
 //     Example:
-//       srun ./TestGaussian_convergence HOCKNEY --info 5
+//       srun ./TestGaussian_convergence HOCKNEY DOUBLE --info 5
 //
 // Copyright (c) 2023, Sonali Mayani,
 // Paul Scherrer Institut, Villigen PSI, Switzerland
@@ -24,12 +24,6 @@
 // You should have received a copy of the GNU General Public License
 // along with IPPL. If not, see <https://www.gnu.org/licenses/>.
 //
-=======
-// The test can be ran either in single or T precision.
-// The algorithm used is chosen by the user:
-//     srun ./TestGaussian_convergence HOCKNEY [DOUBLE|SINGLE] --info 10
-// OR  srun ./TestGaussian_convergence VICO [DOUBLE|SINGLE] --info 10
->>>>>>> 7b8c0c3a
 
 #include "Ippl.h"
 
@@ -41,16 +35,8 @@
 
 #include "FFTPoissonSolver.h"
 
-<<<<<<< HEAD
-using Mesh_t        = ippl::UniformCartesian<double, 3>;
-using Centering_t   = Mesh_t::DefaultCentering;
-using ScalarField_t = ippl::Field<double, 3, Mesh_t, Centering_t>;
-using VectorField_t = ippl::Field<ippl::Vector<double, 3>, 3, Mesh_t, Centering_t>;
-using Solver_t = ippl::FFTPoissonSolver<ippl::Vector<double, 3>, double, 3, Mesh_t, Centering_t>;
-=======
 template <typename T>
 using Mesh_t = typename ippl::UniformCartesian<T, 3>;
->>>>>>> 7b8c0c3a
 
 template <typename T>
 using Centering_t = typename Mesh_t<T>::DefaultCentering;
@@ -60,6 +46,9 @@
 
 template <typename T>
 using VectorField_t = typename ippl::Field<ippl::Vector<T, 3>, 3, Mesh_t<T>, Centering_t<T>>;
+
+template <typename T>
+using Solver_t = ippl::FFTPoissonSolver<VectorField_t<T>, ScalarField_t<T>>;
 
 template <typename T>
 KOKKOS_INLINE_FUNCTION T gaussian(T x, T y, T z, T sigma = 0.05, T mu = 0.5) {
@@ -228,17 +217,30 @@
             view_exactE(i, j, k)[2] = exact_E(x, y, z)[2];
         });
 
+    // set the solver parameters
+    ippl::ParameterList params;
+
     // set the FFT parameters
-
-    ippl::ParameterList fftParams;
-    fftParams.add("use_heffte_defaults", false);
-    fftParams.add("use_pencils", true);
-    fftParams.add("use_gpu_aware", true);
-    fftParams.add("comm", ippl::a2av);
-    fftParams.add("r2c_direction", 0);
+    params.add("use_heffte_defaults", false);
+    params.add("use_pencils", true);
+    params.add("use_gpu_aware", true);
+    params.add("comm", ippl::a2av);
+    params.add("r2c_direction", 0);
+
+    // set the algorithm
+    if (algorithm == "HOCKNEY") {
+        params.add("algorithm", Solver_t<T>::HOCKNEY);
+    } else if (algorithm == "VICO") {
+        params.add("algorithm", Solver_t<T>::VICO);
+    } else {
+        throw IpplException("TestGaussian_convergence.cpp main()", "Unrecognized algorithm type");
+    }
+
+    // add output type
+    params.add("output_type", Solver_t<T>::SOL_AND_GRAD);
+
     // define an FFTPoissonSolver object
-    ippl::FFTPoissonSolver<VectorField_t<T>, ScalarField_t<T>> FFTsolver(fieldE, rho, fftParams,
-                                                                         algorithm);
+    Solver_t<T> FFTsolver(fieldE, rho, params);
 
     // solve the Poisson equation -> rho contains the solution (phi) now
     FFTsolver.solve();
@@ -316,168 +318,10 @@
     msg << "Spacing Error ErrorEx ErrorEy ErrorEz" << endl;
 
     for (int p = 0; p < n; ++p) {
-<<<<<<< HEAD
-        // domain
-        int pt = N[p];
-        ippl::Index I(pt);
-        ippl::NDIndex<3> owned(I, I, I);
-
-        // specifies decomposition; here all dimensions are parallel
-        ippl::e_dim_tag decomp[3];
-        for (unsigned int d = 0; d < 3; d++)
-            decomp[d] = ippl::PARALLEL;
-
-        // unit box
-        double dx                      = 1.0 / pt;
-        ippl::Vector<double, 3> hx     = {dx, dx, dx};
-        ippl::Vector<double, 3> origin = {0.0, 0.0, 0.0};
-        Mesh_t mesh(owned, hx, origin);
-
-        // all parallel layout, standard domain, normal axis order
-        ippl::FieldLayout<3> layout(owned, decomp);
-
-        // define the R (rho) field
-        ScalarField_t rho;
-        rho.initialize(mesh, layout);
-
-        // define the exact solution field
-        ScalarField_t exact;
-        exact.initialize(mesh, layout);
-
-        // define the Vector field E and the exact E field
-        VectorField_t exactE, fieldE;
-        exactE.initialize(mesh, layout);
-        fieldE.initialize(mesh, layout);
-
-        // assign the rho field with a gaussian
-        typename ScalarField_t::view_type view_rho = rho.getView();
-        const int nghost                           = rho.getNghost();
-        const auto& ldom                           = layout.getLocalNDIndex();
-
-        Kokkos::parallel_for(
-            "Assign rho field", ippl::getRangePolicy<3>(view_rho, nghost),
-            KOKKOS_LAMBDA(const int i, const int j, const int k) {
-                // go from local to global indices
-                const int ig = i + ldom[0].first() - nghost;
-                const int jg = j + ldom[1].first() - nghost;
-                const int kg = k + ldom[2].first() - nghost;
-
-                // define the physical points (cell-centered)
-                double x = (ig + 0.5) * hx[0] + origin[0];
-                double y = (jg + 0.5) * hx[1] + origin[1];
-                double z = (kg + 0.5) * hx[2] + origin[2];
-
-                view_rho(i, j, k) = gaussian(x, y, z);
-            });
-
-        // assign the exact field with its values (erf function)
-        typename ScalarField_t::view_type view_exact = exact.getView();
-
-        Kokkos::parallel_for(
-            "Assign exact field", ippl::getRangePolicy<3>(view_exact, nghost),
-            KOKKOS_LAMBDA(const int i, const int j, const int k) {
-                const int ig = i + ldom[0].first() - nghost;
-                const int jg = j + ldom[1].first() - nghost;
-                const int kg = k + ldom[2].first() - nghost;
-
-                double x = (ig + 0.5) * hx[0] + origin[0];
-                double y = (jg + 0.5) * hx[1] + origin[1];
-                double z = (kg + 0.5) * hx[2] + origin[2];
-
-                view_exact(i, j, k) = exact_fct(x, y, z);
-            });
-
-        // assign the exact E field
-        auto view_exactE = exactE.getView();
-
-        Kokkos::parallel_for(
-            "Assign exact E-field", ippl::getRangePolicy<3>(view_exactE, nghost),
-            KOKKOS_LAMBDA(const int i, const int j, const int k) {
-                const int ig = i + ldom[0].first() - nghost;
-                const int jg = j + ldom[1].first() - nghost;
-                const int kg = k + ldom[2].first() - nghost;
-
-                double x = (ig + 0.5) * hx[0] + origin[0];
-                double y = (jg + 0.5) * hx[1] + origin[1];
-                double z = (kg + 0.5) * hx[2] + origin[2];
-
-                view_exactE(i, j, k)[0] = exact_E(x, y, z)[0];
-                view_exactE(i, j, k)[1] = exact_E(x, y, z)[1];
-                view_exactE(i, j, k)[2] = exact_E(x, y, z)[2];
-            });
-
-        // set the solver parameters
-        ippl::ParameterList params;
-
-        // set the FFT parameters
-        params.add("use_heffte_defaults", false);
-        params.add("use_pencils", true);
-        params.add("use_gpu_aware", true);
-        params.add("comm", ippl::a2av);
-        params.add("r2c_direction", 0);
-
-        // set the algorithm
-        if (algorithm == "HOCKNEY") {
-            params.add("algorithm", Solver_t::HOCKNEY);
-        } else if (algorithm == "VICO") {
-            params.add("algorithm", Solver_t::VICO);
-        } else {
-            throw IpplException("TestGaussian_convergence.cpp main()",
-                                "Unrecognized algorithm type");
-        }
-
-        // add output type
-        params.add("output_type", Solver_t::SOL_AND_GRAD);
-
-        // define an FFTPoissonSolver object
-        Solver_t FFTsolver(fieldE, rho, params);
-
-        // solve the Poisson equation -> rho contains the solution (phi) now
-        FFTsolver.solve();
-
-        // compute relative error norm for potential
-        rho        = rho - exact;
-        double err = norm(rho) / norm(exact);
-
-        // compute relative error norm for the E-field components
-        ippl::Vector<double, 3> errE{0.0, 0.0, 0.0};
-        fieldE           = fieldE - exactE;
-        auto view_fieldE = fieldE.getView();
-
-        for (size_t d = 0; d < 3; ++d) {
-            double temp = 0.0;
-            Kokkos::parallel_reduce(
-                "Vector errorNr reduce", ippl::getRangePolicy<3>(view_fieldE, nghost),
-                KOKKOS_LAMBDA(const size_t i, const size_t j, const size_t k, double& valL) {
-                    double myVal = pow(view_fieldE(i, j, k)[d], 2);
-                    valL += myVal;
-                },
-                Kokkos::Sum<double>(temp));
-
-            double globaltemp = 0.0;
-            MPI_Allreduce(&temp, &globaltemp, 1, MPI_DOUBLE, MPI_SUM, Ippl::getComm());
-            double errorNr = std::sqrt(globaltemp);
-
-            temp = 0.0;
-            Kokkos::parallel_reduce(
-                "Vector errorDr reduce", ippl::getRangePolicy<3>(view_exactE, nghost),
-                KOKKOS_LAMBDA(const size_t i, const size_t j, const size_t k, double& valL) {
-                    double myVal = pow(view_exactE(i, j, k)[d], 2);
-                    valL += myVal;
-                },
-                Kokkos::Sum<double>(temp));
-
-            globaltemp = 0.0;
-            MPI_Allreduce(&temp, &globaltemp, 1, MPI_DOUBLE, MPI_SUM, Ippl::getComm());
-            double errorDr = std::sqrt(globaltemp);
-
-            errE[d] = errorNr / errorDr;
-=======
         if (precision == "DOUBLE") {
             compute_convergence<double>(algorithm, N[p]);
         } else {
             compute_convergence<float>(algorithm, N[p]);
->>>>>>> 7b8c0c3a
         }
     }
 
