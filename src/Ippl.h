--- conflicted
+++ resolved
@@ -18,66 +18,6 @@
 #ifndef IPPL_H
 #define IPPL_H
 
-<<<<<<< HEAD
-// #include <complex>
-
-// Kokkos
-#include "Field/BareField.h"
-#include "Field/Field.h"
-
-// IPPL Communicate classes
-#include "Message/Communicate.h"
-#include "Message/GlobalComm.h"
-
-// IPPL Utilities
-// #include "Utility/Timer.h"
-// #include "Utility/PAssert.h"
-#include "Utility/IpplInfo.h"
-// #include "Utility/IpplStats.h"
-// #include "Utility/IpplTimings.h"
-// #include "Utility/IpplMemoryUsage.h"
-
-// // IPPL Field Indexing
-// #include "Index/Index.h"
-// #include "Index/NDIndex.h"
-
-// // IPPL Field Layout
-#include "FieldLayout/FieldLayout.h"
-
-// // IPPL Meshes
-// #include "Meshes/UniformCartesian.h"
-// #include "Meshes/Cartesian.h"
-
-// // IPPL Field classes
-// #include "Field/FieldSpec.h"
-// #include "Field/Field.h"
-// #include "Field/Assign.h"
-// #include "Field/AssignDefs.h"
-// #include "Field/IndexedBareField.h"
-// #include "Field/IndexedField.h"
-// #include "Field/GuardCellSizes.h"
-
-// IPPL Particles classes
-#include "Particle/ParticleBase.h"
-// #include "Particle/ParticleSpatialLayout.h"
-// #include "Particle/ParticleBalancer.h"
-
-
-// // IPPL Field <--> Particle interpolators
-// #include "Particle/IntNGP.h"
-
-// IPPL Math Types
-#include "Types/Vector.h"
-// #include "AppTypes/Tenzor.h"
-// #include "AppTypes/SymTenzor.h"
-// #include "AppTypes/AntiSymTenzor.h"
-
-// // IPPL FFTs
-// #include "FFT/FFT.h"
-
-// // IPPL Load balancing
-// #include "FieldLayout/BinaryBalancer.h"
-=======
 #include <iostream>
 
 #include "Utility/Inform.h"
@@ -149,6 +89,5 @@
 
 //FIMXE remove (only for backwards compatibility)
 #include "IpplCore.h"
->>>>>>> a2650a2d
 
 #endif