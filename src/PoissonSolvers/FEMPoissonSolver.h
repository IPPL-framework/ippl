// Class FEMPoissonSolver
//   Solves the poisson equation using finite element methods and Conjugate
//   Gradient

#ifndef IPPL_FEMPOISSONSOLVER_H
#define IPPL_FEMPOISSONSOLVER_H

#include "LinearSolvers/PCG.h"
#include "Poisson.h"

namespace ippl {

    template <typename Tlhs, unsigned Dim, unsigned numElemDOFs>
    struct EvalFunctor {
        const Vector<Tlhs, Dim> DPhiInvT;
        const Tlhs absDetDPhi;

        EvalFunctor(Vector<Tlhs, Dim> DPhiInvT, Tlhs absDetDPhi)
            : DPhiInvT(DPhiInvT)
            , absDetDPhi(absDetDPhi) {}

<<<<<<< HEAD
        KOKKOS_FUNCTION const auto operator()(
            const size_t& i, const size_t& j, [[maybe_unused]] const Vector<Tlhs, numElemDOFs>& b_q_k,
            const Vector<Vector<Tlhs, Dim>, numElemDOFs>& grad_b_q_k,
            [[maybe_unused]] int elementIndex, [[maybe_unused]] const Vector<int, Dim> shift) const {
=======
        KOKKOS_FUNCTION auto operator()(
            const size_t& i, const size_t& j,
            const Vector<Vector<Tlhs, Dim>, numElemDOFs>& grad_b_q_k) const {
>>>>>>> 4b3af00f
            return dot((DPhiInvT * grad_b_q_k[j]), (DPhiInvT * grad_b_q_k[i])).apply() * absDetDPhi;
        }
    };

    /**
     * @brief A solver for the poisson equation using finite element methods and
     * Conjugate Gradient (CG)
     *
     * @tparam FieldLHS field type for the left hand side
     * @tparam FieldRHS field type for the right hand side
     */
    template <typename FieldLHS, typename FieldRHS = FieldLHS, unsigned Order = 1, unsigned QuadNumNodes = 5>
    class FEMPoissonSolver : public Poisson<FieldLHS, FieldRHS> {
        constexpr static unsigned Dim = FieldLHS::dim;
        using Tlhs                    = typename FieldLHS::value_type;

    public:
        using Base = Poisson<FieldLHS, FieldRHS>;
        using typename Base::lhs_type, typename Base::rhs_type;
        using MeshType = typename FieldRHS::Mesh_t;

        // PCG (Preconditioned Conjugate Gradient) is the solver algorithm used
        using PCGSolverAlgorithm_t =
            CG<lhs_type, lhs_type, lhs_type, lhs_type, lhs_type, FieldLHS, FieldRHS>;

        // FEM Space types
        using ElementType =
            std::conditional_t<Dim == 1, ippl::EdgeElement<Tlhs>,
                               std::conditional_t<Dim == 2, ippl::QuadrilateralElement<Tlhs>,
                                                  ippl::HexahedralElement<Tlhs>>>;

        using QuadratureType = GaussJacobiQuadrature<Tlhs, QuadNumNodes, ElementType>;

        using LagrangeType = LagrangeSpace<Tlhs, Dim, Order, ElementType, QuadratureType, FieldLHS, FieldRHS>;

        // default constructor (compatibility with Alpine)
        FEMPoissonSolver() 
            : Base()
            , refElement_m()
            , quadrature_m(refElement_m, 0.0, 0.0)
            , lagrangeSpace_m(*(new MeshType(NDIndex<Dim>(Vector<unsigned, Dim>(0)), Vector<Tlhs, Dim>(0),
                                Vector<Tlhs, Dim>(0))), refElement_m, quadrature_m)
        {}

        FEMPoissonSolver(lhs_type& lhs, rhs_type& rhs)
            : Base(lhs, rhs)
            , refElement_m()
            , quadrature_m(refElement_m, 0.0, 0.0)
            , lagrangeSpace_m(rhs.get_mesh(), refElement_m, quadrature_m, rhs.getLayout()) {
            static_assert(std::is_floating_point<Tlhs>::value, "Not a floating point type");
            setDefaultParameters();

            // start a timer
            static IpplTimings::TimerRef init = IpplTimings::getTimer("initFEM");
            IpplTimings::startTimer(init);
            
            rhs.fillHalo();

            lagrangeSpace_m.evaluateLoadVector(rhs);

            rhs.fillHalo();
            
            IpplTimings::stopTimer(init);
        }

        void setRhs(rhs_type& rhs) override {
            Base::setRhs(rhs);

            lagrangeSpace_m.initialize(rhs.get_mesh(), rhs.getLayout());

            rhs.fillHalo();

            lagrangeSpace_m.evaluateLoadVector(rhs);

            rhs.fillHalo();
        }

        /**
         * @brief Solve the poisson equation using finite element methods.
         * The problem is described by -laplace(lhs) = rhs
         */
        void solve() override {
            // start a timer
            static IpplTimings::TimerRef solve = IpplTimings::getTimer("solve");
            IpplTimings::startTimer(solve);

            const Vector<size_t, Dim> zeroNdIndex = Vector<size_t, Dim>(0);

            // We can pass the zeroNdIndex here, since the transformation jacobian does not depend
            // on translation
            const auto firstElementVertexPoints =
                lagrangeSpace_m.getElementMeshVertexPoints(zeroNdIndex);

            // Compute Inverse Transpose Transformation Jacobian ()
            const Vector<Tlhs, Dim> DPhiInvT =
                refElement_m.getInverseTransposeTransformationJacobian(firstElementVertexPoints);

            // Compute absolute value of the determinant of the transformation jacobian (|det D
            // Phi_K|)
            const Tlhs absDetDPhi = Kokkos::abs(
                refElement_m.getDeterminantOfTransformationJacobian(firstElementVertexPoints));

            EvalFunctor<Tlhs, Dim, LagrangeType::numElementDOFs> poissonEquationEval(
                DPhiInvT, absDetDPhi);

            // get BC type of our RHS
            BConds<FieldRHS, Dim>& bcField = (this->rhs_mp)->getFieldBC();
            FieldBC bcType = bcField[0]->getBCType();

            const auto algoOperator = [poissonEquationEval, &bcField, this](rhs_type field) -> lhs_type {
                // set appropriate BCs for the field as the info gets lost in the CG iteration
                field.setFieldBC(bcField);

                field.fillHalo();

                auto return_field = lagrangeSpace_m.evaluateAx(field, poissonEquationEval);

                return return_field;
            };

            pcg_algo_m.setOperator(algoOperator);

            // send boundary values to RHS (load vector) i.e. lifting (Dirichlet BCs)
            if (bcType == CONSTANT_FACE) {
                *(this->rhs_mp) = *(this->rhs_mp) -
                    lagrangeSpace_m.evaluateAx_lift(*(this->rhs_mp), poissonEquationEval);
            }

            // start a timer
            static IpplTimings::TimerRef pcgTimer = IpplTimings::getTimer("pcg");
            IpplTimings::startTimer(pcgTimer);

            pcg_algo_m(*(this->lhs_mp), *(this->rhs_mp), this->params_m);

            (this->lhs_mp)->fillHalo();

            IpplTimings::stopTimer(pcgTimer);

            int output = this->params_m.template get<int>("output_type");
            if (output & Base::GRAD) {
                *(this->grad_mp) = -grad(*(this->lhs_mp));
            }

            IpplTimings::stopTimer(solve);
        }

        /**
         * Query how many iterations were required to obtain the solution
         * the last time this solver was used
         * @return Iteration count of last solve
         */
        int getIterationCount() { return pcg_algo_m.getIterationCount(); }

        /**
         * Query the residue
         * @return Residue norm from last solve
         */
        Tlhs getResidue() const { return pcg_algo_m.getResidue(); }

        /**
         * Query the L2-norm error compared to a given (analytical) sol
         * @return L2 error after last solve
         */
        template <typename F>
        Tlhs getL2Error(const F& analytic) {
            Tlhs error_norm = this->lagrangeSpace_m.computeErrorL2(*(this->lhs_mp), analytic);
            return error_norm;
        }

        /**
         * Query the average of the solution
         * @param vol Boolean indicating whether we divide by volume or not
         * @return avg (offset for null space test cases if divided by volume)
         */
        Tlhs getAvg(bool Vol = false) {
            Tlhs avg = this->lagrangeSpace_m.computeAvg(*(this->lhs_mp));
            if (Vol) {
                lhs_type unit((this->lhs_mp)->get_mesh(), (this->lhs_mp)->getLayout());
                unit = 1.0;
                Tlhs vol = this->lagrangeSpace_m.computeAvg(unit);
                return avg/vol;
            } else {
                return avg;
            }
        }

    protected:
        PCGSolverAlgorithm_t pcg_algo_m;

        virtual void setDefaultParameters() override {
            this->params_m.add("max_iterations", 1000);
            this->params_m.add("tolerance", (Tlhs)1e-13);
        }

        ElementType refElement_m;
        QuadratureType quadrature_m;
        LagrangeType lagrangeSpace_m;
    };

}  // namespace ippl

#endif<|MERGE_RESOLUTION|>--- conflicted
+++ resolved
@@ -19,16 +19,9 @@
             : DPhiInvT(DPhiInvT)
             , absDetDPhi(absDetDPhi) {}
 
-<<<<<<< HEAD
-        KOKKOS_FUNCTION const auto operator()(
-            const size_t& i, const size_t& j, [[maybe_unused]] const Vector<Tlhs, numElemDOFs>& b_q_k,
-            const Vector<Vector<Tlhs, Dim>, numElemDOFs>& grad_b_q_k,
-            [[maybe_unused]] int elementIndex, [[maybe_unused]] const Vector<int, Dim> shift) const {
-=======
         KOKKOS_FUNCTION auto operator()(
             const size_t& i, const size_t& j,
             const Vector<Vector<Tlhs, Dim>, numElemDOFs>& grad_b_q_k) const {
->>>>>>> 4b3af00f
             return dot((DPhiInvT * grad_b_q_k[j]), (DPhiInvT * grad_b_q_k[i])).apply() * absDetDPhi;
         }
     };
