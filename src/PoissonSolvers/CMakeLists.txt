# -----------------------------------------------------------------------------
# src/PoissonSolvers/CMakeLists.txt
#
# Adds Poisson solver headers to the IPPL target, optionally with FFT backends.
# -----------------------------------------------------------------------------

<<<<<<< HEAD
target_include_directories(ippl
    PUBLIC
        $<BUILD_INTERFACE:${CMAKE_CURRENT_SOURCE_DIR}>
        $<INSTALL_INTERFACE:include>
)

# Default Poisson solver headers
set(poisson_headers
    PoissonCG.h
    Poisson.h
    NullSolver.h
    LaplaceHelpers.h
    FEMPoissonSolver.h
    FEMPlasmaSheath.h
)

# Add FFT-based solver headers conditionally
if(IPPL_ENABLE_FFT)
    list(APPEND poisson_headers
        FFTOpenPoissonSolver.h
        FFTOpenPoissonSolver.hpp
        FFTPeriodicPoissonSolver.h
        FFTPeriodicPoissonSolver.hpp
        P3MSolver.h
        P3MSolver.hpp
    )
endif()

# Install Poisson solver headers
install(FILES ${poisson_headers} DESTINATION include/PoissonSolvers)
=======
# Nothing to do: public headers in this folder are visible via
# target_include_directories(ippl ... $<BUILD_INTERFACE:${PROJECT_SOURCE_DIR}/src>)
# and are installed centrally by InstallIppl.cmake.
>>>>>>> 4b3af00f
<|MERGE_RESOLUTION|>--- conflicted
+++ resolved
@@ -4,39 +4,6 @@
 # Adds Poisson solver headers to the IPPL target, optionally with FFT backends.
 # -----------------------------------------------------------------------------
 
-<<<<<<< HEAD
-target_include_directories(ippl
-    PUBLIC
-        $<BUILD_INTERFACE:${CMAKE_CURRENT_SOURCE_DIR}>
-        $<INSTALL_INTERFACE:include>
-)
-
-# Default Poisson solver headers
-set(poisson_headers
-    PoissonCG.h
-    Poisson.h
-    NullSolver.h
-    LaplaceHelpers.h
-    FEMPoissonSolver.h
-    FEMPlasmaSheath.h
-)
-
-# Add FFT-based solver headers conditionally
-if(IPPL_ENABLE_FFT)
-    list(APPEND poisson_headers
-        FFTOpenPoissonSolver.h
-        FFTOpenPoissonSolver.hpp
-        FFTPeriodicPoissonSolver.h
-        FFTPeriodicPoissonSolver.hpp
-        P3MSolver.h
-        P3MSolver.hpp
-    )
-endif()
-
-# Install Poisson solver headers
-install(FILES ${poisson_headers} DESTINATION include/PoissonSolvers)
-=======
 # Nothing to do: public headers in this folder are visible via
 # target_include_directories(ippl ... $<BUILD_INTERFACE:${PROJECT_SOURCE_DIR}/src>)
-# and are installed centrally by InstallIppl.cmake.
->>>>>>> 4b3af00f
+# and are installed centrally by InstallIppl.cmake.