//
// Class BareField
//   A BareField consists of multple LFields and represents a field.
//
// Copyright (c) 2020, Matthias Frey, Paul Scherrer Institut, Villigen PSI, Switzerland
// All rights reserved
//
// This file is part of IPPL.
//
// IPPL is free software: you can redistribute it and/or modify
// it under the terms of the GNU General Public License as published by
// the Free Software Foundation, either version 3 of the License, or
// (at your option) any later version.
//
// You should have received a copy of the GNU General Public License
// along with IPPL. If not, see <https://www.gnu.org/licenses/>.
//
#include "Ippl.h"

#include <cstdlib>
#include <map>
#include <utility>

#include "Communicate/DataTypes.h"

#include "Utility/Inform.h"
#include "Utility/IpplInfo.h"

namespace ippl {
    namespace detail {
        template <typename T, unsigned Dim, class... ViewArgs>
        struct isExpression<BareField<T, Dim, ViewArgs...>> : std::true_type {};
    }  // namespace detail

    template <typename T, unsigned Dim, class... ViewArgs>
    BareField<T, Dim, ViewArgs...>::BareField()
        : nghost_m(1)
        , layout_m(nullptr) {}

    template <typename T, unsigned Dim, class... ViewArgs>
    BareField<T, Dim, ViewArgs...> BareField<T, Dim, ViewArgs...>::deepCopy() const {
        BareField<T, Dim, ViewArgs...> copy(*layout_m, nghost_m);
        Kokkos::deep_copy(copy.dview_m, dview_m);
        return copy;
    }

    template <typename T, unsigned Dim, class... ViewArgs>
    BareField<T, Dim, ViewArgs...>::BareField(Layout_t& l, int nghost)
        : nghost_m(nghost)
        //     , owned_m(0)
        , layout_m(&l) {
        setup();
    }

    template <typename T, unsigned Dim, class... ViewArgs>
    void BareField<T, Dim, ViewArgs...>::initialize(Layout_t& l, int nghost) {
        if (layout_m == 0) {
            layout_m = &l;
            nghost_m = nghost;
            setup();
        }
    }

    // ML
    template <typename T, unsigned Dim, class... ViewArgs>
    void BareField<T, Dim, ViewArgs...>::updateLayout(Layout_t& l, int nghost) {
        // std::cout << "Got in BareField::updateLayout()" << std::endl;
        layout_m = &l;
        nghost_m = nghost;
        setup();
    }

#if __cplusplus < 202002L
    namespace detail {
        template <typename T, unsigned Dim, class... ViewArgs, size_t... Idx>
        void resizeBareField(BareField<T, Dim, ViewArgs...>& bf, const NDIndex<Dim>& owned,
                             const int nghost, const std::index_sequence<Idx...>&) {
            bf.resize((owned[Idx].length() + 2 * nghost)...);
        };
    }  // namespace detail
#endif

    template <typename T, unsigned Dim, class... ViewArgs>
    void BareField<T, Dim, ViewArgs...>::setup() {
        owned_m = layout_m->getLocalNDIndex();

#if __cplusplus < 202002L
        detail::resizeBareField(*this, owned_m, nghost_m, std::make_index_sequence<Dim>{});
#else
        auto resize = [&]<size_t... Idx>(const std::index_sequence<Idx...>&) {
            this->resize((owned_m[Idx].length() + 2 * nghost_m)...);
        };
        resize(std::make_index_sequence<Dim>{});
#endif
    }

    template <typename T, unsigned Dim, class... ViewArgs>
    template <typename... Args>
    void BareField<T, Dim, ViewArgs...>::resize(Args... args) {
        Kokkos::resize(dview_m, args...);
    }

<<<<<<< HEAD
    template <typename T, unsigned Dim, class... ViewArgs>
    void BareField<T, Dim, ViewArgs...>::fillHalo() {
        if (Ippl::Comm->size() > 1) {
=======
    template <typename T, unsigned Dim>
    void BareField<T, Dim>::fillHalo() {
        if (Comm->size() > 1) {
>>>>>>> 2419e4fe
            halo_m.fillHalo(dview_m, layout_m);
        }
        if (layout_m->isAllPeriodic_m) {
            using Op = typename detail::HaloCells<T, Dim, ViewArgs...>::assign;
            halo_m.template applyPeriodicSerialDim<Op>(dview_m, layout_m, nghost_m);
        }
    }

<<<<<<< HEAD
    template <typename T, unsigned Dim, class... ViewArgs>
    void BareField<T, Dim, ViewArgs...>::accumulateHalo() {
        if (Ippl::Comm->size() > 1) {
=======
    template <typename T, unsigned Dim>
    void BareField<T, Dim>::accumulateHalo() {
        if (Comm->size() > 1) {
>>>>>>> 2419e4fe
            halo_m.accumulateHalo(dview_m, layout_m);
        }
        if (layout_m->isAllPeriodic_m) {
            using Op = typename detail::HaloCells<T, Dim, ViewArgs...>::rhs_plus_assign;
            halo_m.template applyPeriodicSerialDim<Op>(dview_m, layout_m, nghost_m);
        }
    }

    template <typename T, unsigned Dim, class... ViewArgs>
    BareField<T, Dim, ViewArgs...>& BareField<T, Dim, ViewArgs...>::operator=(T x) {
        using index_array_type = typename RangePolicy<Dim, execution_space>::index_array_type;
        ippl::parallel_for(
            "BareField::operator=(T)", getRangePolicy(dview_m),
            KOKKOS_CLASS_LAMBDA(const index_array_type& args) { apply(dview_m, args) = x; });
        return *this;
    }

    template <typename T, unsigned Dim, class... ViewArgs>
    template <typename E, size_t N>
    BareField<T, Dim, ViewArgs...>& BareField<T, Dim, ViewArgs...>::operator=(
        const detail::Expression<E, N>& expr) {
        using capture_type     = detail::CapturedExpression<E, N>;
        capture_type expr_     = reinterpret_cast<const capture_type&>(expr);
        using index_array_type = typename RangePolicy<Dim, execution_space>::index_array_type;
        ippl::parallel_for(
            "BareField::operator=(const Expression&)", getRangePolicy(dview_m, nghost_m),
            KOKKOS_CLASS_LAMBDA(const index_array_type& args) {
                apply(dview_m, args) = apply(expr_, args);
            });
        return *this;
    }

    template <typename T, unsigned Dim, class... ViewArgs>
    void BareField<T, Dim, ViewArgs...>::write(std::ostream& out) const {
        Kokkos::fence();
        detail::write<T, Dim>(dview_m, out);
    }

    template <typename T, unsigned Dim, class... ViewArgs>
    void BareField<T, Dim, ViewArgs...>::write(Inform& inf) const {
        write(inf.getDestination());
    }

<<<<<<< HEAD
#define DefineReduction(fun, name, op, MPI_Op)                                \
    template <typename T, unsigned Dim, class... ViewArgs>                    \
    T BareField<T, Dim, ViewArgs...>::name(int nghost) const {                \
        PAssert_LE(nghost, nghost_m);                                         \
        T temp                 = 0.0;                                         \
        using index_array_type = typename RangePolicy<Dim>::index_array_type; \
        ippl::parallel_reduce(                                                \
            "fun", getRangePolicy(dview_m, nghost_m - nghost),                \
            KOKKOS_CLASS_LAMBDA(const index_array_type& args, T& valL) {      \
                T myVal = apply(dview_m, args);                               \
                op;                                                           \
            },                                                                \
            Kokkos::fun<T>(temp));                                            \
        T globaltemp      = 0.0;                                              \
        MPI_Datatype type = get_mpi_datatype<T>(temp);                        \
        MPI_Allreduce(&temp, &globaltemp, 1, type, MPI_Op, Ippl::getComm());  \
        return globaltemp;                                                    \
=======
#define DefineReduction(fun, name, op, MPI_Op)                                          \
    template <typename T, unsigned Dim>                                                 \
    T BareField<T, Dim>::name(int nghost) const {                                       \
        PAssert_LE(nghost, nghost_m);                                                   \
        T temp                 = 0.0;                                                   \
        using index_array_type = typename RangePolicy<Dim>::index_array_type;           \
        ippl::parallel_reduce(                                                          \
            "fun", getRangePolicy(dview_m, nghost_m - nghost),                          \
            KOKKOS_CLASS_LAMBDA(const index_array_type& args, T& valL) {                \
                T myVal = apply(dview_m, args);                                         \
                op;                                                                     \
            },                                                                          \
            Kokkos::fun<T>(temp));                                                      \
        T globaltemp      = 0.0;                                                        \
        MPI_Datatype type = get_mpi_datatype<T>(temp);                                  \
        MPI_Allreduce(&temp, &globaltemp, 1, type, MPI_Op, Comm->getCommunicator());    \
        return globaltemp;                                                              \
>>>>>>> 2419e4fe
    }

    DefineReduction(Sum, sum, valL += myVal, MPI_SUM)
    DefineReduction(Max, max, if (myVal > valL) valL = myVal, MPI_MAX)
    DefineReduction(Min, min, if (myVal < valL) valL = myVal, MPI_MIN)
    DefineReduction(Prod, prod, valL *= myVal, MPI_PROD)

}  // namespace ippl<|MERGE_RESOLUTION|>--- conflicted
+++ resolved
@@ -100,15 +100,9 @@
         Kokkos::resize(dview_m, args...);
     }
 
-<<<<<<< HEAD
     template <typename T, unsigned Dim, class... ViewArgs>
     void BareField<T, Dim, ViewArgs...>::fillHalo() {
-        if (Ippl::Comm->size() > 1) {
-=======
-    template <typename T, unsigned Dim>
-    void BareField<T, Dim>::fillHalo() {
         if (Comm->size() > 1) {
->>>>>>> 2419e4fe
             halo_m.fillHalo(dview_m, layout_m);
         }
         if (layout_m->isAllPeriodic_m) {
@@ -117,15 +111,9 @@
         }
     }
 
-<<<<<<< HEAD
     template <typename T, unsigned Dim, class... ViewArgs>
     void BareField<T, Dim, ViewArgs...>::accumulateHalo() {
-        if (Ippl::Comm->size() > 1) {
-=======
-    template <typename T, unsigned Dim>
-    void BareField<T, Dim>::accumulateHalo() {
         if (Comm->size() > 1) {
->>>>>>> 2419e4fe
             halo_m.accumulateHalo(dview_m, layout_m);
         }
         if (layout_m->isAllPeriodic_m) {
@@ -169,43 +157,23 @@
         write(inf.getDestination());
     }
 
-<<<<<<< HEAD
-#define DefineReduction(fun, name, op, MPI_Op)                                \
-    template <typename T, unsigned Dim, class... ViewArgs>                    \
-    T BareField<T, Dim, ViewArgs...>::name(int nghost) const {                \
-        PAssert_LE(nghost, nghost_m);                                         \
-        T temp                 = 0.0;                                         \
-        using index_array_type = typename RangePolicy<Dim>::index_array_type; \
-        ippl::parallel_reduce(                                                \
-            "fun", getRangePolicy(dview_m, nghost_m - nghost),                \
-            KOKKOS_CLASS_LAMBDA(const index_array_type& args, T& valL) {      \
-                T myVal = apply(dview_m, args);                               \
-                op;                                                           \
-            },                                                                \
-            Kokkos::fun<T>(temp));                                            \
-        T globaltemp      = 0.0;                                              \
-        MPI_Datatype type = get_mpi_datatype<T>(temp);                        \
-        MPI_Allreduce(&temp, &globaltemp, 1, type, MPI_Op, Ippl::getComm());  \
-        return globaltemp;                                                    \
-=======
-#define DefineReduction(fun, name, op, MPI_Op)                                          \
-    template <typename T, unsigned Dim>                                                 \
-    T BareField<T, Dim>::name(int nghost) const {                                       \
-        PAssert_LE(nghost, nghost_m);                                                   \
-        T temp                 = 0.0;                                                   \
-        using index_array_type = typename RangePolicy<Dim>::index_array_type;           \
-        ippl::parallel_reduce(                                                          \
-            "fun", getRangePolicy(dview_m, nghost_m - nghost),                          \
-            KOKKOS_CLASS_LAMBDA(const index_array_type& args, T& valL) {                \
-                T myVal = apply(dview_m, args);                                         \
-                op;                                                                     \
-            },                                                                          \
-            Kokkos::fun<T>(temp));                                                      \
-        T globaltemp      = 0.0;                                                        \
-        MPI_Datatype type = get_mpi_datatype<T>(temp);                                  \
-        MPI_Allreduce(&temp, &globaltemp, 1, type, MPI_Op, Comm->getCommunicator());    \
-        return globaltemp;                                                              \
->>>>>>> 2419e4fe
+#define DefineReduction(fun, name, op, MPI_Op)                                       \
+    template <typename T, unsigned Dim, class... ViewArgs>                           \
+    T BareField<T, Dim, ViewArgs...>::name(int nghost) const {                       \
+        PAssert_LE(nghost, nghost_m);                                                \
+        T temp                 = 0.0;                                                \
+        using index_array_type = typename RangePolicy<Dim>::index_array_type;        \
+        ippl::parallel_reduce(                                                       \
+            "fun", getRangePolicy(dview_m, nghost_m - nghost),                       \
+            KOKKOS_CLASS_LAMBDA(const index_array_type& args, T& valL) {             \
+                T myVal = apply(dview_m, args);                                      \
+                op;                                                                  \
+            },                                                                       \
+            Kokkos::fun<T>(temp));                                                   \
+        T globaltemp      = 0.0;                                                     \
+        MPI_Datatype type = get_mpi_datatype<T>(temp);                               \
+        MPI_Allreduce(&temp, &globaltemp, 1, type, MPI_Op, Comm->getCommunicator()); \
+        return globaltemp;                                                           \
     }
 
     DefineReduction(Sum, sum, valL += myVal, MPI_SUM)
