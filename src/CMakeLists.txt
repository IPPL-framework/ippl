--- conflicted
+++ resolved
@@ -82,11 +82,8 @@
 add_subdirectory (Expression)
 add_subdirectory (Types)
 add_subdirectory (Partition)
-<<<<<<< HEAD
 add_subdirectory (FEM)
-=======
 add_subdirectory (Random)
->>>>>>> c75b29af
 
 if (ENABLE_SOLVERS)
     message (STATUS "Adding Solver subdirectories")
