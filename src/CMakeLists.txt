message (STATUS "configure: make IpplInfo.h")
execute_process (
    WORKING_DIRECTORY ${CMAKE_SOURCE_DIR}
    COMMAND date
    OUTPUT_VARIABLE DATE_OUT OUTPUT_STRIP_TRAILING_WHITESPACE
    )
execute_process (
    WORKING_DIRECTORY ${CMAKE_SOURCE_DIR}
    COMMAND uname -a
    OUTPUT_VARIABLE UNAME_OUT OUTPUT_STRIP_TRAILING_WHITESPACE
    )
execute_process (
    COMMAND whoami
    OUTPUT_VARIABLE WHOAMI_OUT OUTPUT_STRIP_TRAILING_WHITESPACE
    )

set (IPPL_COMPILE_ARCH \"$ENV{IPPL_ARCH}\")
set (IPPL_COMPILE_LINE \"${CMAKE_CXX_FLAGS}\")
set (IPPL_COMPILE_DATE \"${DATE_OUT}\")
set (IPPL_COMPILE_MACHINE \"${UNAME_OUT}\")
set (IPPL_COMPILE_OPTIONS \"${CMAKE_CXX_FLAGS}\")
set (IPPL_COMPILE_USER \"${WHOAMI_OUT}\")

configure_file (IpplVersions.h.in ${CMAKE_CURRENT_SOURCE_DIR}/IpplVersions.h)

set (IPPL_SRC_DIR ${CMAKE_CURRENT_SOURCE_DIR})
macro (add_ippl_sources)
    file (RELATIVE_PATH _relPath "${IPPL_SRC_DIR}" "${CMAKE_CURRENT_SOURCE_DIR}")
    foreach (_src ${ARGN})
        if (_relPath)
            list (APPEND IPPL_SRCS "${_relPath}/${_src}")
        else ()
            list (APPEND IPPL_SRCS "${_src}")
        endif ()
    endforeach ()
    if (_relPath)
        # propagate SRCS to parent directory
        set (IPPL_SRCS ${IPPL_SRCS} PARENT_SCOPE)
    endif ()
endmacro ()

macro (add_ippl_headers)
    file (RELATIVE_PATH _relPath "${IPPL_SRC_DIR}" "${CMAKE_CURRENT_SOURCE_DIR}")
    foreach (_hdr ${ARGN})
        if (_relPath)
            list (APPEND IPPL_HDRS "${_relPath}/${_hdr}")
        else ()
            list (APPEND IPPL_HDRS "${_hdr}")
        endif ()
    endforeach ()
    if (_relPath)
        # propagate HDRS to parent directory
        set (IPPL_HDRS ${IPPL_HDRS} PARENT_SCOPE)
    endif ()
endmacro ()

set (IPPL_BASEDIR_HDRS
    Ippl.h
    IpplVersions.h
    )
add_ippl_headers (${IPPL_BASEDIR_HDRS})
add_ippl_sources (Ippl.cpp)

add_subdirectory (Communicate)
if (ENABLE_FFT)
    find_package(Heffte 2.2.0 REQUIRED)
    message (STATUS "Found Heffte_DIR: ${Heffte_DIR}")
    add_subdirectory (FFT)
endif()
add_subdirectory (Field)
add_subdirectory (FieldLayout)
add_subdirectory (Index)
add_subdirectory (Interpolation)
add_subdirectory (Meshes)
add_subdirectory (Particle)
add_subdirectory (Region)
add_subdirectory (Utility)
add_subdirectory (Expression)
add_subdirectory (Types)
add_subdirectory (Partition)
<<<<<<< HEAD
add_subdirectory (Stream)
add_subdirectory (Stream/InSitu)
=======
add_subdirectory (Random)
>>>>>>> 3c74adc1

if (ENABLE_SOLVERS)
    message (STATUS "Adding Solver subdirectories")
    add_subdirectory (PoissonSolvers)
    add_subdirectory (MaxwellSolvers)
    add_subdirectory (LinearSolvers)
endif ()

if (ENABLE_AMR)
    add_subdirectory(AmrParticle)
endif ()

include_directories (
    BEFORE ${CMAKE_CURRENT_SOURCE_DIR}
    )

add_library ( ippl ${IPPL_SRCS} ${IPPL_SRCS_FORT} )

<<<<<<< HEAD
if (ENABLE_CATALYST)
    find_package(catalyst 2.0 REQUIRED)
    message (STATUS "Enable Catalyst")
    message (STATUS "Found catalyst_DIR: ${catalyst_DIR}")
endif()

target_compile_definitions(ippl PUBLIC
  $<$<BOOL:${ENABLE_FFT}>:-DENABLE_FFT>
  $<$<BOOL:${ENABLE_CATALYST}>:-DENABLE_CATALYST>
)

target_link_libraries(ippl PUBLIC
  Kokkos::kokkos
  $<$<BOOL:${ENABLE_FFT}>:Heffte::Heffte>
  $<$<BOOL:${ENABLE_CATALYST}>:catalyst::catalyst>
  )
=======
set(TimerFences true)
string(REPLACE ";SERIAL" "" KokkosAccelerators "${Kokkos_DEVICES}")
string(REPLACE "SERIAL;" "" KokkosAccelerators "${KokkosAccelerators}")
if ("${KokkosAccelerators}" MATCHES ".+;.+")
    set(TimerFences false)
endif()
message("Timer fences for this build: ${TimerFences}")
target_compile_definitions(ippl PUBLIC IPPL_ENABLE_TIMER_FENCES=${TimerFences})
target_link_libraries(ippl PUBLIC Kokkos::kokkos ${HEFFTE_LIBRARY})
>>>>>>> 3c74adc1

install (TARGETS ippl DESTINATION lib)
install (FILES ${IPPL_BASEDIR_HDRS} DESTINATION include)

# vi: set et ts=4 sw=4 sts=4:

# Local Variables:
# mode:cmake
# cmake-tab-width: 4
# indent-tabs-mode:nil
# require-final-newline: nil
# End:<|MERGE_RESOLUTION|>--- conflicted
+++ resolved
@@ -39,7 +39,13 @@
     endif ()
 endmacro ()
 
-macro (add_ippl_headers)
+macro (add_ippl_headers)​
+85
+#ifdef ENABLE_CATALYST
+86
+    CatalystAdaptor::Finalize();
+87
+#endif
     file (RELATIVE_PATH _relPath "${IPPL_SRC_DIR}" "${CMAKE_CURRENT_SOURCE_DIR}")
     foreach (_hdr ${ARGN})
         if (_relPath)
@@ -78,12 +84,9 @@
 add_subdirectory (Expression)
 add_subdirectory (Types)
 add_subdirectory (Partition)
-<<<<<<< HEAD
 add_subdirectory (Stream)
 add_subdirectory (Stream/InSitu)
-=======
 add_subdirectory (Random)
->>>>>>> 3c74adc1
 
 if (ENABLE_SOLVERS)
     message (STATUS "Adding Solver subdirectories")
@@ -91,6 +94,12 @@
     add_subdirectory (MaxwellSolvers)
     add_subdirectory (LinearSolvers)
 endif ()
+
+if (ENABLE_CATALYST)
+    find_package(catalyst 2.0 REQUIRED)
+    message (STATUS "Enable Catalyst")
+    message (STATUS "Found catalyst_DIR: ${catalyst_DIR}")
+endif()
 
 if (ENABLE_AMR)
     add_subdirectory(AmrParticle)
@@ -102,16 +111,19 @@
 
 add_library ( ippl ${IPPL_SRCS} ${IPPL_SRCS_FORT} )
 
-<<<<<<< HEAD
-if (ENABLE_CATALYST)
-    find_package(catalyst 2.0 REQUIRED)
-    message (STATUS "Enable Catalyst")
-    message (STATUS "Found catalyst_DIR: ${catalyst_DIR}")
+set(TimerFences true)
+string(REPLACE ";SERIAL" "" KokkosAccelerators "${Kokkos_DEVICES}")
+string(REPLACE "SERIAL;" "" KokkosAccelerators "${KokkosAccelerators}")
+if ("${KokkosAccelerators}" MATCHES ".+;.+")
+    set(TimerFences false)
 endif()
+
+message("Timer fences for this build: ${TimerFences}")
 
 target_compile_definitions(ippl PUBLIC
   $<$<BOOL:${ENABLE_FFT}>:-DENABLE_FFT>
   $<$<BOOL:${ENABLE_CATALYST}>:-DENABLE_CATALYST>
+  IPPL_ENABLE_TIMER_FENCES=${TimerFences}
 )
 
 target_link_libraries(ippl PUBLIC
@@ -119,17 +131,6 @@
   $<$<BOOL:${ENABLE_FFT}>:Heffte::Heffte>
   $<$<BOOL:${ENABLE_CATALYST}>:catalyst::catalyst>
   )
-=======
-set(TimerFences true)
-string(REPLACE ";SERIAL" "" KokkosAccelerators "${Kokkos_DEVICES}")
-string(REPLACE "SERIAL;" "" KokkosAccelerators "${KokkosAccelerators}")
-if ("${KokkosAccelerators}" MATCHES ".+;.+")
-    set(TimerFences false)
-endif()
-message("Timer fences for this build: ${TimerFences}")
-target_compile_definitions(ippl PUBLIC IPPL_ENABLE_TIMER_FENCES=${TimerFences})
-target_link_libraries(ippl PUBLIC Kokkos::kokkos ${HEFFTE_LIBRARY})
->>>>>>> 3c74adc1
 
 install (TARGETS ippl DESTINATION lib)
 install (FILES ${IPPL_BASEDIR_HDRS} DESTINATION include)
