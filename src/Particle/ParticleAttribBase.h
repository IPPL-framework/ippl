//
// Class ParticleAttribBase
//   Base class for all particle attribute classes.
//
//   This class is used as the generic base class for all (templated) classes
//   which represent a single attribute of a Particle.  An attribute class
//   contains a Kokkos::View of data for N particles, and methods to operate with
//   this data.
//
//   This base class provides virtual methods used to create and destroy
//   elements of the attribute array.
//

#ifndef IPPL_PARTICLE_ATTRIB_BASE_H
#define IPPL_PARTICLE_ATTRIB_BASE_H

#include "Types/IpplTypes.h"
#include "Types/ViewTypes.h"

#include "Communicate/Archive.h"


 #ifdef IPPL_ENABLE_CATALYST
 #include <catalyst.hpp>
 #include "Stream/Registry/ViewRegistry.h"
 #endif

namespace ippl {
    namespace detail {
        template <typename MemorySpace = Kokkos::DefaultExecutionSpace::memory_space>
        class ParticleAttribBase {
            template <class... Properties>
            struct WithMemSpace {
                using memory_space = typename Kokkos::View<char*, Properties...>::memory_space;
                using type         = ParticleAttribBase<memory_space>;
            };

        public:
            ParticleAttribBase(){this->name = "UNNAMED";}

            virtual void set_name(const std::string & name_) = 0;
            virtual std::string get_name() const = 0;
            
            
            #ifdef IPPL_ENABLE_CATALYST
            virtual void signConduitBlueprintNode_rememberHostCopy(
                              const size_type Np_local
                            , conduit_cpp::Node& node_fields
                            , ViewRegistry& viewRegistry
                            , Inform& ca_m
                            , Inform& ca_warn
                            , const bool forceHostCopy
                        )  const = 0;
            #endif

            using hash_type       = ippl::detail::hash_type<MemorySpace>;
            using memory_space    = MemorySpace;
            using execution_space = typename memory_space::execution_space;

            template <typename... Properties>
            using with_properties = typename WithMemSpace<Properties...>::type;

            ParticleAttribBase(){this->name_m = "UNNAMED_attribute";}

            virtual void set_name(const std::string & name_) = 0;
            
            virtual std::string get_name() const = 0;

            virtual void create(size_type) = 0;

            virtual void destroy(const hash_type&, const hash_type&, size_type) = 0;
            virtual size_type packedSize(const size_type) const                 = 0;

            virtual void pack(const hash_type&) = 0;

            virtual void unpack(size_type) = 0;

            virtual void serialize(Archive<memory_space>& ar, size_type nsends) = 0;

            virtual void deserialize(Archive<memory_space>& ar, size_type nrecvs) = 0;

            virtual size_type size() const = 0;

            virtual ~ParticleAttribBase() = default;

            void setParticleCount(size_type& num) { localNum_mp = &num; }
            size_type getParticleCount() const { return *localNum_mp; }

            virtual void applyPermutation(const hash_type&) = 0;
            virtual void internalCopy(const hash_type&) = 0;

        protected:
            const size_type* localNum_mp;
<<<<<<< HEAD
            std::string name;
=======
            std::string name_m;
>>>>>>> 2cad9072
        };
    }  // namespace detail
}  // namespace ippl

#endif<|MERGE_RESOLUTION|>--- conflicted
+++ resolved
@@ -91,11 +91,7 @@
 
         protected:
             const size_type* localNum_mp;
-<<<<<<< HEAD
-            std::string name;
-=======
             std::string name_m;
->>>>>>> 2cad9072
         };
     }  // namespace detail
 }  // namespace ippl
