//
// Class ParticleSpatialLayout
//   Particle layout based on spatial decomposition.
//
//   This is a specialized version of ParticleLayout, which places particles
//   on processors based on their spatial location relative to a fixed grid.
//   In particular, this can maintain particles on processors based on a
//   specified FieldLayout or RegionLayout, so that particles are always on
//   the same node as the node containing the Field region to which they are
//   local.  This may also be used if there is no associated Field at all,
//   in which case a grid is selected based on an even distribution of
//   particles among processors.
//
//   After each 'time step' in a calculation, which is defined as a period
//   in which the particle positions may change enough to affect the global
//   layout, the user must call the 'update' routine, which will move
//   particles between processors, etc.  After the Nth call to update, a
//   load balancing routine will be called instead.  The user may set the
//   frequency of load balancing (N), or may supply a function to
//   determine if load balancing should be done or not.
//
// Copyright (c) 2020, Paul Scherrer Institut, Villigen PSI, Switzerland
// All rights reserved
//
// This file is part of IPPL.
//
// IPPL is free software: you can redistribute it and/or modify
// it under the terms of the GNU General Public License as published by
// the Free Software Foundation, either version 3 of the License, or
// (at your option) any later version.
//
// You should have received a copy of the GNU General Public License
// along with IPPL. If not, see <https://www.gnu.org/licenses/>.
//
#include <memory>
#include <numeric>
#include <vector>

#include "Utility/IpplTimings.h"


namespace ippl {

<<<<<<< HEAD
	template <typename T, unsigned Dim, class Mesh>
		ParticleSpatialLayout<T, Dim, Mesh>::ParticleSpatialLayout(
				FieldLayout<Dim>& fl,
				Mesh& mesh)
		: rlayout_m(fl, mesh), flayout_m(fl)
		{}

	template <typename T, unsigned Dim, class Mesh>
		void
		ParticleSpatialLayout<T, Dim, Mesh>::updateLayout(FieldLayout<Dim>& fl, Mesh& mesh) {
			rlayout_m.changeDomain(fl, mesh);
		}

		template <typename T, unsigned Dim, class Mesh>
		size_t ParticleSpatialLayout<T, Dim, Mesh>::numberOfSends(
				int rank,
				const locate_type& ranks)
		{
			size_t nSends = 0;
			Kokkos::parallel_reduce(
					"ParticleSpatialLayout::numberOfSends()",
					ranks.extent(0),
					KOKKOS_LAMBDA(const size_t i,
						size_t& num)
					{
					num += size_t(rank == ranks(i));
					}, nSends);
			Kokkos::fence();
			return nSends;
		} 

	template <typename T, unsigned Dim, class Mesh>
		template <class BufferType>
		void ParticleSpatialLayout<T, Dim, Mesh>::update(
				BufferType& pdata, BufferType& buffer) {
			static IpplTimings::TimerRef ParticleBCTimer = IpplTimings::getTimer("ParticleBC");
			IpplTimings::startTimer(ParticleBCTimer);
			this->applyBC(pdata.R, rlayout_m.getDomain());
			IpplTimings::stopTimer(ParticleBCTimer);

			static IpplTimings::TimerRef ParticleUpdateTimer = IpplTimings::getTimer("ParticleUpdate");
			IpplTimings::startTimer(ParticleUpdateTimer);
			int nRanks = Ippl::Comm->size();

			if (nRanks < 2) {
				return;
			}

			/* particle MPI exchange:
			 *   1. figure out which particles need to go where
			 *   2. fill send buffer and send particles
			 *   3. delete invalidated particles
			 *   4. receive particles
			 */

			static IpplTimings::TimerRef locateTimer = IpplTimings::getTimer("locateParticles");
			IpplTimings::startTimer(locateTimer);
			size_type localnum = pdata.getLocalNum();


			// 1st step

			/* the values specify the rank where
			 * the particle with that index should go
			 */
			locate_type ranks("MPI ranks", localnum);

			/* 0 --> particle valid
			 * 1 --> particle invalid
			 */
			bool_type invalid("invalid", localnum);

			locateParticles(pdata, ranks, invalid);
			IpplTimings::stopTimer(locateTimer);

			// 2nd step


			// figure out how many receives
			static IpplTimings::TimerRef preprocTimer = IpplTimings::getTimer("SendPreprocess");
			IpplTimings::startTimer(preprocTimer);
			MPI_Win win;
			std::vector<size_type> nRecvs(nRanks, 0);
			MPI_Win_create(nRecvs.data(), nRanks*sizeof(size_type), sizeof(size_type),
					MPI_INFO_NULL, Ippl::getComm(), &win);

			std::vector<size_type> nSends(nRanks, 0);

			MPI_Win_fence(0, win);

			for (int rank = 0; rank < nRanks; ++rank) {
				if (rank == Ippl::Comm->rank()) {
					// we do not need to send to ourselves
					continue;
				}
				nSends[rank] = numberOfSends(rank, ranks);
				MPI_Put(nSends.data() + rank, 1, MPI_LONG_LONG_INT, rank, Ippl::Comm->rank(),
						1, MPI_LONG_LONG_INT, win);
			}
			MPI_Win_fence(0, win);
            MPI_Win_free(&win);
			IpplTimings::stopTimer(preprocTimer);

			static IpplTimings::TimerRef sendTimer = IpplTimings::getTimer("ParticleSend");
			IpplTimings::startTimer(sendTimer);
			// send
			std::vector<MPI_Request> requests(0);

			using buffer_type = Communicate::buffer_type;

			int tag = Ippl::Comm->next_tag(P_SPATIAL_LAYOUT_TAG, P_LAYOUT_CYCLE);

			int sends = 0;
			for (int rank = 0; rank < nRanks; ++rank) {
				if (nSends[rank] > 0) {
					hash_type hash("hash", nSends[rank]);
					fillHash(rank, ranks, hash);

					requests.resize(requests.size() + 1);

					pdata.pack(buffer, hash);
					size_type bufSize = pdata.packedSize(nSends[rank]);

					buffer_type buf = Ippl::Comm->getBuffer(IPPL_PARTICLE_SEND + sends, bufSize);

					Ippl::Comm->isend(rank, tag, buffer, *buf,
							requests.back(), nSends[rank]);
					buf->resetWritePos();

					++sends;
				}
			}
			IpplTimings::stopTimer(sendTimer);
=======
    template <typename T, unsigned Dim, class Mesh>
    ParticleSpatialLayout<T, Dim, Mesh>::ParticleSpatialLayout(FieldLayout<Dim>& fl, Mesh& mesh)
        : rlayout_m(fl, mesh) {}

    template <typename T, unsigned Dim, class Mesh>
    void ParticleSpatialLayout<T, Dim, Mesh>::updateLayout(FieldLayout<Dim>& fl, Mesh& mesh) {
        rlayout_m.changeDomain(fl, mesh);
    }

    template <typename T, unsigned Dim, class Mesh>
    template <class BufferType>
    void ParticleSpatialLayout<T, Dim, Mesh>::update(BufferType& pdata, BufferType& buffer) {
        static IpplTimings::TimerRef ParticleBCTimer = IpplTimings::getTimer("particleBC");
        IpplTimings::startTimer(ParticleBCTimer);
        this->applyBC(pdata.R, rlayout_m.getDomain());
        IpplTimings::stopTimer(ParticleBCTimer);

        static IpplTimings::TimerRef ParticleUpdateTimer = IpplTimings::getTimer("updateParticle");
        IpplTimings::startTimer(ParticleUpdateTimer);
        int nRanks = Ippl::Comm->size();

        if (nRanks < 2) {
            return;
        }

        /* particle MPI exchange:
         *   1. figure out which particles need to go where
         *   2. fill send buffer and send particles
         *   3. delete invalidated particles
         *   4. receive particles
         */

        static IpplTimings::TimerRef locateTimer = IpplTimings::getTimer("locateParticles");
        IpplTimings::startTimer(locateTimer);
        size_type localnum = pdata.getLocalNum();

        // 1st step

        /* the values specify the rank where
         * the particle with that index should go
         */
        locate_type ranks("MPI ranks", localnum);

        /* 0 --> particle valid
         * 1 --> particle invalid
         */
        bool_type invalid("invalid", localnum);

        locateParticles(pdata, ranks, invalid);
        IpplTimings::stopTimer(locateTimer);

        // 2nd step

        // figure out how many receives
        static IpplTimings::TimerRef preprocTimer = IpplTimings::getTimer("sendPreprocess");
        IpplTimings::startTimer(preprocTimer);
        MPI_Win win;
        std::vector<size_type> nRecvs(nRanks, 0);
        MPI_Win_create(nRecvs.data(), nRanks * sizeof(size_type), sizeof(size_type), MPI_INFO_NULL,
                       Ippl::getComm(), &win);

        std::vector<size_type> nSends(nRanks, 0);

        MPI_Win_fence(0, win);

        for (int rank = 0; rank < nRanks; ++rank) {
            if (rank == Ippl::Comm->rank()) {
                // we do not need to send to ourselves
                continue;
            }
            nSends[rank] = numberOfSends(rank, ranks);
            MPI_Put(nSends.data() + rank, 1, MPI_LONG_LONG_INT, rank, Ippl::Comm->rank(), 1,
                    MPI_LONG_LONG_INT, win);
        }
        MPI_Win_fence(0, win);
        MPI_Win_free(&win);
        IpplTimings::stopTimer(preprocTimer);

        static IpplTimings::TimerRef sendTimer = IpplTimings::getTimer("particleSend");
        IpplTimings::startTimer(sendTimer);
        // send
        std::vector<MPI_Request> requests(0);
>>>>>>> 6d082245

			// 3rd step

			static IpplTimings::TimerRef destroyTimer = IpplTimings::getTimer("ParticleDestroy");
			IpplTimings::startTimer(destroyTimer);

			size_type invalidCount = 0;
			auto pIDs = pdata.ID.getView();
			Kokkos::parallel_reduce(
					"set/count invalid",
					localnum,
					KOKKOS_LAMBDA(const size_t i, size_type& nInvalid) {
					if (invalid(i)) {
					pIDs(i) = -1;
					nInvalid += 1;
					}
					}, invalidCount);
			Kokkos::fence();

			pdata.destroy(invalid, invalidCount);
			Kokkos::fence();

			IpplTimings::stopTimer(destroyTimer);
			static IpplTimings::TimerRef recvTimer = IpplTimings::getTimer("ParticleRecv");
			IpplTimings::startTimer(recvTimer);


<<<<<<< HEAD
			// 4th step

			int recvs = 0;
			for (int rank = 0; rank < nRanks; ++rank) {
				if (nRecvs[rank] > 0) {
					size_type bufSize = pdata.packedSize(nRecvs[rank]);
					buffer_type buf = Ippl::Comm->getBuffer(IPPL_PARTICLE_RECV + recvs, bufSize);

					Ippl::Comm->recv(rank, tag, buffer, *buf, bufSize, nRecvs[rank]);
					buf->resetReadPos();

					pdata.unpack(buffer, nRecvs[rank]);

					++recvs;
				}

			}
			IpplTimings::stopTimer(recvTimer);

			IpplTimings::startTimer(sendTimer);

			if (requests.size() > 0) {
				MPI_Waitall(requests.size(), requests.data(), MPI_STATUSES_IGNORE);
			} 

			IpplTimings::stopTimer(sendTimer);

			IpplTimings::stopTimer(ParticleUpdateTimer);


		}


	template <typename T, unsigned Dim, class Mesh>
		void ParticleSpatialLayout<T, Dim, Mesh>::locateParticles(
				const ParticleBase<ParticleSpatialLayout<T, Dim, Mesh>>& pdata,
				locate_type& ranks,
				bool_type& invalid) const
		{
			auto& positions = pdata.R.getView();
			typename RegionLayout_t::view_type Regions = rlayout_m.getdLocalRegions();
			using view_size_t = typename RegionLayout_t::view_type::size_type;
			using mdrange_type = Kokkos::MDRangePolicy<Kokkos::Rank<2>>;
			int myRank = Ippl::Comm->rank();
			Inform msg("debug");

			using face_neighbor_type = typename FieldLayout_t::face_neighbor_type;
			using edge_neighbor_type = typename FieldLayout_t::edge_neighbor_type;
			using vertex_neighbor_type = typename FieldLayout_t::vertex_neighbor_type;
			const face_neighbor_type faceNeighbors = flayout_m.getFaceNeighbors();
			const edge_neighbor_type edgeNeighbors = flayout_m.getEdgeNeighbors();
			const vertex_neighbor_type vertexNeighbors = flayout_m.getVertexNeighbors();

			//container of particles that travelled more than one cell
            locate_type notfound("Not found", size_type(0.1*pdata.getLocalNum()));
			//Now: dimension hard-coded, for future implementations maybe make it as a run parameter.
			bool_type found("Found", pdata.getLocalNum());
			size_t nLeft;

			const size_t faceSz = faceNeighbors.size();
			const size_t edgeSz = edgeNeighbors.size();
			const size_t vertexSz = vertexNeighbors.size();

		    ippl::Vector<int, faceSz> faceNeighbors_v(faceNeighbors);
			ippl::Vector<int, edgeSz> edgeNeighbors_v(edgeNeighbors);
			ippl::Vector<int, vertexSz> vertexNeighbors_v(vertexNeighbors);			
			


			/*Begin Kokkos loop:
			 *Step 1: search in current rank
			 *Step 2: search in neighbors
			 *Step 3: save information on whether the particle was located
			 *Step 4: run additional loop on non-located particles */

			Kokkos::parallel_scan(
					"ParticleSpatialLayout::faceNeighbors",
					Kokkos::RangePolicy<size_t>(0, ranks.extent(0)),
					KOKKOS_LAMBDA(const size_t i, size_t& idx, const bool final) {


					//Step 1

					bool xyz_bool = false;

					xyz_bool = ((positions(i)[0] >= Regions(myRank)[0].min()) &&
							(positions(i)[0] <= Regions(myRank)[0].max()) &&
							(positions(i)[1] >= Regions(myRank)[1].min()) &&
							(positions(i)[1] <= Regions(myRank)[1].max()) &&
							(positions(i)[2] >= Regions(myRank)[2].min()) &&
							(positions(i)[2] <= Regions(myRank)[2].max()));

					if(xyz_bool){
					ranks(i) = myRank;
					invalid(i) = false;
					found(i) = true;
					}
					//Step 2
					else{ 
						
					
						for(size_t face = 0; face < faceNeighbors_v.size() ; ++face){
								
							view_size_t rank = faceNeighbors_v[face];


								xyz_bool = ((positions(i)[0] >= Regions(rank)[0].min()) &&
										(positions(i)[0] <= Regions(rank)[0].max()) &&
										(positions(i)[1] >= Regions(rank)[1].min()) &&
										(positions(i)[1] <= Regions(rank)[1].max()) &&
										(positions(i)[2] >= Regions(rank)[2].min()) &&
										(positions(i)[2] <= Regions(rank)[2].max()));

								if(xyz_bool){
									ranks(i) = rank;
									invalid(i) = true;
									found(i) = true;
									break;	
								}

						}
					}

					 if(!xyz_bool){
						for (size_t edge=0; edge < edgeNeighbors_v.size() ; edge++){
                                                        view_size_t rank = edgeNeighbors_v[edge];
						

                                                        xyz_bool = ((positions(i)[0] >= Regions(rank)[0].min()) &&
                                                                        (positions(i)[0] <= Regions(rank)[0].max()) &&
                                                                        (positions(i)[1] >= Regions(rank)[1].min()) &&
                                                                        (positions(i)[1] <= Regions(rank)[1].max()) &&
                                                                        (positions(i)[2] >= Regions(rank)[2].min()) &&
                                                                        (positions(i)[2] <= Regions(rank)[2].max()));

                                                        if(xyz_bool){
                                                                ranks(i) = rank;
                                                                invalid(i) = true;
                                                                found(i) = true;
                                                                break;
                                                        }

                                                }
                                        }
						
					if(!xyz_bool){
                                                for (size_t vertex=0; vertex < vertexNeighbors_v.size() ; vertex++){
                                                        view_size_t rank = vertexNeighbors_v[vertex];


                                                        xyz_bool = ((positions(i)[0] >= Regions(rank)[0].min()) &&
                                                                        (positions(i)[0] <= Regions(rank)[0].max()) &&
                                                                        (positions(i)[1] >= Regions(rank)[1].min()) &&
                                                                        (positions(i)[1] <= Regions(rank)[1].max()) &&
                                                                        (positions(i)[2] >= Regions(rank)[2].min()) &&
                                                                        (positions(i)[2] <= Regions(rank)[2].max()));

                                                        if(xyz_bool){
                                                                ranks(i) = rank;
                                                                invalid(i) = true;
                                                                found(i) = true;
                                                                break;
                                                        }

                                                }
					}

				
					//Step 3
					

					if( final && !found(i) ){
						notfound(idx)=i;
						}

					if(!found(i)) idx+=1;


					}, nLeft);

			Kokkos::fence();
				

			//Step 4

            static IpplTimings::TimerRef nonNeighboringParticles = IpplTimings::getTimer("nonNeighboringParticles");

            if(nLeft > 0) {

                IpplTimings::startTimer(nonNeighboringParticles);

			Kokkos::parallel_for(
					"ParticleSpatialLayout::locateParticles()",
					mdrange_type({0, 0},
						{nLeft, Regions.extent(0)}),
					KOKKOS_LAMBDA(const size_t i, const size_t j) {

					size_t pId = notfound(i);


					bool xyz_bool;

					xyz_bool = ((positions(pId)[0] >= Regions(j)[0].min()) &&
							(positions(pId)[0] <= Regions(j)[0].max()) &&
							(positions(pId)[1] >= Regions(j)[1].min()) &&
							(positions(pId)[1] <= Regions(j)[1].max()) &&
							(positions(pId)[2] >= Regions(j)[2].min()) &&
							(positions(pId)[2] <= Regions(j)[2].max()));
					if(xyz_bool){
					ranks(pId) = j;
					invalid(pId) = true;
					}

					});
			Kokkos::fence();

            IpplTimings::stopTimer(nonNeighboringParticles);

            }


		}


	template <typename T, unsigned Dim, class Mesh>
		void ParticleSpatialLayout<T, Dim, Mesh>::fillHash(int rank,
				const locate_type& ranks,
				hash_type& hash)
		{
			/* Compute the prefix sum and fill the hash
			*/
			Kokkos::parallel_scan(
					"ParticleSpatialLayout::fillHash()",
					ranks.extent(0),
					KOKKOS_LAMBDA(const size_t i, int& idx, const bool final) {
					if (final) {
					if (rank == ranks(i)) {
					hash(idx) = i;
					}
					}

					if (rank == ranks(i)) {
					idx += 1;
					}
					});
			Kokkos::fence();
		}

	
}
=======
                Ippl::Comm->isend(rank, tag, buffer, *buf, requests.back(), nSends[rank]);
                buf->resetWritePos();

                ++sends;
            }
        }
        IpplTimings::stopTimer(sendTimer);

        // 3rd step
        static IpplTimings::TimerRef destroyTimer = IpplTimings::getTimer("particleDestroy");
        IpplTimings::startTimer(destroyTimer);

        size_type invalidCount = 0;
        auto pIDs              = pdata.ID.getView();
        Kokkos::parallel_reduce(
            "set/count invalid", localnum,
            KOKKOS_LAMBDA(const size_t i, size_type& nInvalid) {
                if (invalid(i)) {
                    pIDs(i) = -1;
                    nInvalid += 1;
                }
            },
            invalidCount);
        Kokkos::fence();

        pdata.destroy(invalid, invalidCount);
        Kokkos::fence();

        IpplTimings::stopTimer(destroyTimer);
        static IpplTimings::TimerRef recvTimer = IpplTimings::getTimer("particleRecv");
        IpplTimings::startTimer(recvTimer);
        // 4th step
        int recvs = 0;
        for (int rank = 0; rank < nRanks; ++rank) {
            if (nRecvs[rank] > 0) {
                size_type bufSize = pdata.packedSize(nRecvs[rank]);
                buffer_type buf   = Ippl::Comm->getBuffer(IPPL_PARTICLE_RECV + recvs, bufSize);

                Ippl::Comm->recv(rank, tag, buffer, *buf, bufSize, nRecvs[rank]);
                buf->resetReadPos();

                pdata.unpack(buffer, nRecvs[rank]);

                ++recvs;
            }
        }
        IpplTimings::stopTimer(recvTimer);

        IpplTimings::startTimer(sendTimer);

        if (requests.size() > 0) {
            MPI_Waitall(requests.size(), requests.data(), MPI_STATUSES_IGNORE);
        }
        IpplTimings::stopTimer(sendTimer);

        IpplTimings::stopTimer(ParticleUpdateTimer);
    }

    template <typename T, unsigned Dim, class Mesh>
    template <size_t... Idx>
    KOKKOS_INLINE_FUNCTION constexpr bool ParticleSpatialLayout<T, Dim, Mesh>::positionInRegion(
        const std::index_sequence<Idx...>&, const vector_type& pos, const region_type& region) {
        return ((pos[Idx] >= region[Idx].min()) && ...)
            && ((pos[Idx] <= region[Idx].max()) && ...);
    };

    template <typename T, unsigned Dim, class Mesh>
    void ParticleSpatialLayout<T, Dim, Mesh>::locateParticles(
        const ParticleBase<ParticleSpatialLayout<T, Dim, Mesh>>& pdata, locate_type& ranks,
        bool_type& invalid) const {
        auto& positions                            = pdata.R.getView();
        typename RegionLayout_t::view_type Regions = rlayout_m.getdLocalRegions();

        using view_size_t  = typename RegionLayout_t::view_type::size_type;
        using mdrange_type = Kokkos::MDRangePolicy<Kokkos::Rank<2>>;

        int myRank = Ippl::Comm->rank();

        const auto is = std::make_index_sequence<Dim>{};
        Kokkos::parallel_for(
            "ParticleSpatialLayout::locateParticles()",
            mdrange_type({0, 0}, {ranks.extent(0), Regions.extent(0)}),
            KOKKOS_LAMBDA(const size_t i, const view_size_t j) {
                bool xyz_bool = positionInRegion(is, positions(i), Regions(j));
                if (xyz_bool) {
                    ranks(i)   = j;
                    invalid(i) = (myRank != ranks(i));
                }
            });
        Kokkos::fence();
    }

    template <typename T, unsigned Dim, class Mesh>
    void ParticleSpatialLayout<T, Dim, Mesh>::fillHash(int rank, const locate_type& ranks,
                                                       hash_type& hash) {
        /* Compute the prefix sum and fill the hash
         */
        Kokkos::parallel_scan(
            "ParticleSpatialLayout::fillHash()", ranks.extent(0),
            KOKKOS_LAMBDA(const size_t i, int& idx, const bool final) {
                if (final) {
                    if (rank == ranks(i)) {
                        hash(idx) = i;
                    }
                }

                if (rank == ranks(i)) {
                    idx += 1;
                }
            });
        Kokkos::fence();
    }

    template <typename T, unsigned Dim, class Mesh>
    size_t ParticleSpatialLayout<T, Dim, Mesh>::numberOfSends(int rank, const locate_type& ranks) {
        size_t nSends = 0;
        Kokkos::parallel_reduce(
            "ParticleSpatialLayout::numberOfSends()", ranks.extent(0),
            KOKKOS_LAMBDA(const size_t i, size_t& num) { num += size_t(rank == ranks(i)); },
            nSends);
        Kokkos::fence();
        return nSends;
    }
}  // namespace ippl
>>>>>>> 6d082245
<|MERGE_RESOLUTION|>--- conflicted
+++ resolved
@@ -41,144 +41,12 @@
 
 namespace ippl {
 
-<<<<<<< HEAD
-	template <typename T, unsigned Dim, class Mesh>
+    template <typename T, unsigned Dim, class Mesh>
 		ParticleSpatialLayout<T, Dim, Mesh>::ParticleSpatialLayout(
 				FieldLayout<Dim>& fl,
 				Mesh& mesh)
 		: rlayout_m(fl, mesh), flayout_m(fl)
 		{}
-
-	template <typename T, unsigned Dim, class Mesh>
-		void
-		ParticleSpatialLayout<T, Dim, Mesh>::updateLayout(FieldLayout<Dim>& fl, Mesh& mesh) {
-			rlayout_m.changeDomain(fl, mesh);
-		}
-
-		template <typename T, unsigned Dim, class Mesh>
-		size_t ParticleSpatialLayout<T, Dim, Mesh>::numberOfSends(
-				int rank,
-				const locate_type& ranks)
-		{
-			size_t nSends = 0;
-			Kokkos::parallel_reduce(
-					"ParticleSpatialLayout::numberOfSends()",
-					ranks.extent(0),
-					KOKKOS_LAMBDA(const size_t i,
-						size_t& num)
-					{
-					num += size_t(rank == ranks(i));
-					}, nSends);
-			Kokkos::fence();
-			return nSends;
-		} 
-
-	template <typename T, unsigned Dim, class Mesh>
-		template <class BufferType>
-		void ParticleSpatialLayout<T, Dim, Mesh>::update(
-				BufferType& pdata, BufferType& buffer) {
-			static IpplTimings::TimerRef ParticleBCTimer = IpplTimings::getTimer("ParticleBC");
-			IpplTimings::startTimer(ParticleBCTimer);
-			this->applyBC(pdata.R, rlayout_m.getDomain());
-			IpplTimings::stopTimer(ParticleBCTimer);
-
-			static IpplTimings::TimerRef ParticleUpdateTimer = IpplTimings::getTimer("ParticleUpdate");
-			IpplTimings::startTimer(ParticleUpdateTimer);
-			int nRanks = Ippl::Comm->size();
-
-			if (nRanks < 2) {
-				return;
-			}
-
-			/* particle MPI exchange:
-			 *   1. figure out which particles need to go where
-			 *   2. fill send buffer and send particles
-			 *   3. delete invalidated particles
-			 *   4. receive particles
-			 */
-
-			static IpplTimings::TimerRef locateTimer = IpplTimings::getTimer("locateParticles");
-			IpplTimings::startTimer(locateTimer);
-			size_type localnum = pdata.getLocalNum();
-
-
-			// 1st step
-
-			/* the values specify the rank where
-			 * the particle with that index should go
-			 */
-			locate_type ranks("MPI ranks", localnum);
-
-			/* 0 --> particle valid
-			 * 1 --> particle invalid
-			 */
-			bool_type invalid("invalid", localnum);
-
-			locateParticles(pdata, ranks, invalid);
-			IpplTimings::stopTimer(locateTimer);
-
-			// 2nd step
-
-
-			// figure out how many receives
-			static IpplTimings::TimerRef preprocTimer = IpplTimings::getTimer("SendPreprocess");
-			IpplTimings::startTimer(preprocTimer);
-			MPI_Win win;
-			std::vector<size_type> nRecvs(nRanks, 0);
-			MPI_Win_create(nRecvs.data(), nRanks*sizeof(size_type), sizeof(size_type),
-					MPI_INFO_NULL, Ippl::getComm(), &win);
-
-			std::vector<size_type> nSends(nRanks, 0);
-
-			MPI_Win_fence(0, win);
-
-			for (int rank = 0; rank < nRanks; ++rank) {
-				if (rank == Ippl::Comm->rank()) {
-					// we do not need to send to ourselves
-					continue;
-				}
-				nSends[rank] = numberOfSends(rank, ranks);
-				MPI_Put(nSends.data() + rank, 1, MPI_LONG_LONG_INT, rank, Ippl::Comm->rank(),
-						1, MPI_LONG_LONG_INT, win);
-			}
-			MPI_Win_fence(0, win);
-            MPI_Win_free(&win);
-			IpplTimings::stopTimer(preprocTimer);
-
-			static IpplTimings::TimerRef sendTimer = IpplTimings::getTimer("ParticleSend");
-			IpplTimings::startTimer(sendTimer);
-			// send
-			std::vector<MPI_Request> requests(0);
-
-			using buffer_type = Communicate::buffer_type;
-
-			int tag = Ippl::Comm->next_tag(P_SPATIAL_LAYOUT_TAG, P_LAYOUT_CYCLE);
-
-			int sends = 0;
-			for (int rank = 0; rank < nRanks; ++rank) {
-				if (nSends[rank] > 0) {
-					hash_type hash("hash", nSends[rank]);
-					fillHash(rank, ranks, hash);
-
-					requests.resize(requests.size() + 1);
-
-					pdata.pack(buffer, hash);
-					size_type bufSize = pdata.packedSize(nSends[rank]);
-
-					buffer_type buf = Ippl::Comm->getBuffer(IPPL_PARTICLE_SEND + sends, bufSize);
-
-					Ippl::Comm->isend(rank, tag, buffer, *buf,
-							requests.back(), nSends[rank]);
-					buf->resetWritePos();
-
-					++sends;
-				}
-			}
-			IpplTimings::stopTimer(sendTimer);
-=======
-    template <typename T, unsigned Dim, class Mesh>
-    ParticleSpatialLayout<T, Dim, Mesh>::ParticleSpatialLayout(FieldLayout<Dim>& fl, Mesh& mesh)
-        : rlayout_m(fl, mesh) {}
 
     template <typename T, unsigned Dim, class Mesh>
     void ParticleSpatialLayout<T, Dim, Mesh>::updateLayout(FieldLayout<Dim>& fl, Mesh& mesh) {
@@ -258,286 +126,25 @@
         IpplTimings::startTimer(sendTimer);
         // send
         std::vector<MPI_Request> requests(0);
->>>>>>> 6d082245
-
-			// 3rd step
-
-			static IpplTimings::TimerRef destroyTimer = IpplTimings::getTimer("ParticleDestroy");
-			IpplTimings::startTimer(destroyTimer);
-
-			size_type invalidCount = 0;
-			auto pIDs = pdata.ID.getView();
-			Kokkos::parallel_reduce(
-					"set/count invalid",
-					localnum,
-					KOKKOS_LAMBDA(const size_t i, size_type& nInvalid) {
-					if (invalid(i)) {
-					pIDs(i) = -1;
-					nInvalid += 1;
-					}
-					}, invalidCount);
-			Kokkos::fence();
-
-			pdata.destroy(invalid, invalidCount);
-			Kokkos::fence();
-
-			IpplTimings::stopTimer(destroyTimer);
-			static IpplTimings::TimerRef recvTimer = IpplTimings::getTimer("ParticleRecv");
-			IpplTimings::startTimer(recvTimer);
-
-
-<<<<<<< HEAD
-			// 4th step
-
-			int recvs = 0;
-			for (int rank = 0; rank < nRanks; ++rank) {
-				if (nRecvs[rank] > 0) {
-					size_type bufSize = pdata.packedSize(nRecvs[rank]);
-					buffer_type buf = Ippl::Comm->getBuffer(IPPL_PARTICLE_RECV + recvs, bufSize);
-
-					Ippl::Comm->recv(rank, tag, buffer, *buf, bufSize, nRecvs[rank]);
-					buf->resetReadPos();
-
-					pdata.unpack(buffer, nRecvs[rank]);
-
-					++recvs;
-				}
-
-			}
-			IpplTimings::stopTimer(recvTimer);
-
-			IpplTimings::startTimer(sendTimer);
-
-			if (requests.size() > 0) {
-				MPI_Waitall(requests.size(), requests.data(), MPI_STATUSES_IGNORE);
-			} 
-
-			IpplTimings::stopTimer(sendTimer);
-
-			IpplTimings::stopTimer(ParticleUpdateTimer);
-
-
-		}
-
-
-	template <typename T, unsigned Dim, class Mesh>
-		void ParticleSpatialLayout<T, Dim, Mesh>::locateParticles(
-				const ParticleBase<ParticleSpatialLayout<T, Dim, Mesh>>& pdata,
-				locate_type& ranks,
-				bool_type& invalid) const
-		{
-			auto& positions = pdata.R.getView();
-			typename RegionLayout_t::view_type Regions = rlayout_m.getdLocalRegions();
-			using view_size_t = typename RegionLayout_t::view_type::size_type;
-			using mdrange_type = Kokkos::MDRangePolicy<Kokkos::Rank<2>>;
-			int myRank = Ippl::Comm->rank();
-			Inform msg("debug");
-
-			using face_neighbor_type = typename FieldLayout_t::face_neighbor_type;
-			using edge_neighbor_type = typename FieldLayout_t::edge_neighbor_type;
-			using vertex_neighbor_type = typename FieldLayout_t::vertex_neighbor_type;
-			const face_neighbor_type faceNeighbors = flayout_m.getFaceNeighbors();
-			const edge_neighbor_type edgeNeighbors = flayout_m.getEdgeNeighbors();
-			const vertex_neighbor_type vertexNeighbors = flayout_m.getVertexNeighbors();
-
-			//container of particles that travelled more than one cell
-            locate_type notfound("Not found", size_type(0.1*pdata.getLocalNum()));
-			//Now: dimension hard-coded, for future implementations maybe make it as a run parameter.
-			bool_type found("Found", pdata.getLocalNum());
-			size_t nLeft;
-
-			const size_t faceSz = faceNeighbors.size();
-			const size_t edgeSz = edgeNeighbors.size();
-			const size_t vertexSz = vertexNeighbors.size();
-
-		    ippl::Vector<int, faceSz> faceNeighbors_v(faceNeighbors);
-			ippl::Vector<int, edgeSz> edgeNeighbors_v(edgeNeighbors);
-			ippl::Vector<int, vertexSz> vertexNeighbors_v(vertexNeighbors);			
-			
-
-
-			/*Begin Kokkos loop:
-			 *Step 1: search in current rank
-			 *Step 2: search in neighbors
-			 *Step 3: save information on whether the particle was located
-			 *Step 4: run additional loop on non-located particles */
-
-			Kokkos::parallel_scan(
-					"ParticleSpatialLayout::faceNeighbors",
-					Kokkos::RangePolicy<size_t>(0, ranks.extent(0)),
-					KOKKOS_LAMBDA(const size_t i, size_t& idx, const bool final) {
-
-
-					//Step 1
-
-					bool xyz_bool = false;
-
-					xyz_bool = ((positions(i)[0] >= Regions(myRank)[0].min()) &&
-							(positions(i)[0] <= Regions(myRank)[0].max()) &&
-							(positions(i)[1] >= Regions(myRank)[1].min()) &&
-							(positions(i)[1] <= Regions(myRank)[1].max()) &&
-							(positions(i)[2] >= Regions(myRank)[2].min()) &&
-							(positions(i)[2] <= Regions(myRank)[2].max()));
-
-					if(xyz_bool){
-					ranks(i) = myRank;
-					invalid(i) = false;
-					found(i) = true;
-					}
-					//Step 2
-					else{ 
-						
-					
-						for(size_t face = 0; face < faceNeighbors_v.size() ; ++face){
-								
-							view_size_t rank = faceNeighbors_v[face];
-
-
-								xyz_bool = ((positions(i)[0] >= Regions(rank)[0].min()) &&
-										(positions(i)[0] <= Regions(rank)[0].max()) &&
-										(positions(i)[1] >= Regions(rank)[1].min()) &&
-										(positions(i)[1] <= Regions(rank)[1].max()) &&
-										(positions(i)[2] >= Regions(rank)[2].min()) &&
-										(positions(i)[2] <= Regions(rank)[2].max()));
-
-								if(xyz_bool){
-									ranks(i) = rank;
-									invalid(i) = true;
-									found(i) = true;
-									break;	
-								}
-
-						}
-					}
-
-					 if(!xyz_bool){
-						for (size_t edge=0; edge < edgeNeighbors_v.size() ; edge++){
-                                                        view_size_t rank = edgeNeighbors_v[edge];
-						
-
-                                                        xyz_bool = ((positions(i)[0] >= Regions(rank)[0].min()) &&
-                                                                        (positions(i)[0] <= Regions(rank)[0].max()) &&
-                                                                        (positions(i)[1] >= Regions(rank)[1].min()) &&
-                                                                        (positions(i)[1] <= Regions(rank)[1].max()) &&
-                                                                        (positions(i)[2] >= Regions(rank)[2].min()) &&
-                                                                        (positions(i)[2] <= Regions(rank)[2].max()));
-
-                                                        if(xyz_bool){
-                                                                ranks(i) = rank;
-                                                                invalid(i) = true;
-                                                                found(i) = true;
-                                                                break;
-                                                        }
-
-                                                }
-                                        }
-						
-					if(!xyz_bool){
-                                                for (size_t vertex=0; vertex < vertexNeighbors_v.size() ; vertex++){
-                                                        view_size_t rank = vertexNeighbors_v[vertex];
-
-
-                                                        xyz_bool = ((positions(i)[0] >= Regions(rank)[0].min()) &&
-                                                                        (positions(i)[0] <= Regions(rank)[0].max()) &&
-                                                                        (positions(i)[1] >= Regions(rank)[1].min()) &&
-                                                                        (positions(i)[1] <= Regions(rank)[1].max()) &&
-                                                                        (positions(i)[2] >= Regions(rank)[2].min()) &&
-                                                                        (positions(i)[2] <= Regions(rank)[2].max()));
-
-                                                        if(xyz_bool){
-                                                                ranks(i) = rank;
-                                                                invalid(i) = true;
-                                                                found(i) = true;
-                                                                break;
-                                                        }
-
-                                                }
-					}
-
-				
-					//Step 3
-					
-
-					if( final && !found(i) ){
-						notfound(idx)=i;
-						}
-
-					if(!found(i)) idx+=1;
-
-
-					}, nLeft);
-
-			Kokkos::fence();
-				
-
-			//Step 4
-
-            static IpplTimings::TimerRef nonNeighboringParticles = IpplTimings::getTimer("nonNeighboringParticles");
-
-            if(nLeft > 0) {
-
-                IpplTimings::startTimer(nonNeighboringParticles);
-
-			Kokkos::parallel_for(
-					"ParticleSpatialLayout::locateParticles()",
-					mdrange_type({0, 0},
-						{nLeft, Regions.extent(0)}),
-					KOKKOS_LAMBDA(const size_t i, const size_t j) {
-
-					size_t pId = notfound(i);
-
-
-					bool xyz_bool;
-
-					xyz_bool = ((positions(pId)[0] >= Regions(j)[0].min()) &&
-							(positions(pId)[0] <= Regions(j)[0].max()) &&
-							(positions(pId)[1] >= Regions(j)[1].min()) &&
-							(positions(pId)[1] <= Regions(j)[1].max()) &&
-							(positions(pId)[2] >= Regions(j)[2].min()) &&
-							(positions(pId)[2] <= Regions(j)[2].max()));
-					if(xyz_bool){
-					ranks(pId) = j;
-					invalid(pId) = true;
-					}
-
-					});
-			Kokkos::fence();
-
-            IpplTimings::stopTimer(nonNeighboringParticles);
-
-            }
-
-
-		}
-
-
-	template <typename T, unsigned Dim, class Mesh>
-		void ParticleSpatialLayout<T, Dim, Mesh>::fillHash(int rank,
-				const locate_type& ranks,
-				hash_type& hash)
-		{
-			/* Compute the prefix sum and fill the hash
-			*/
-			Kokkos::parallel_scan(
-					"ParticleSpatialLayout::fillHash()",
-					ranks.extent(0),
-					KOKKOS_LAMBDA(const size_t i, int& idx, const bool final) {
-					if (final) {
-					if (rank == ranks(i)) {
-					hash(idx) = i;
-					}
-					}
-
-					if (rank == ranks(i)) {
-					idx += 1;
-					}
-					});
-			Kokkos::fence();
-		}
-
-	
-}
-=======
+
+
+        using buffer_type = Communicate::buffer_type;
+
+        int tag = Ippl::Comm->next_tag(P_SPATIAL_LAYOUT_TAG, P_LAYOUT_CYCLE);
+
+        int sends = 0;
+        for (int rank = 0; rank < nRanks; ++rank) {
+            if (nSends[rank] > 0) {
+                hash_type hash("hash", nSends[rank]);
+                fillHash(rank, ranks, hash);
+
+                requests.resize(requests.size() + 1);
+
+                pdata.pack(buffer, hash);
+                size_type bufSize = pdata.packedSize(nSends[rank]);
+
+                buffer_type buf = Ippl::Comm->getBuffer(IPPL_PARTICLE_SEND + sends, bufSize);
+
                 Ippl::Comm->isend(rank, tag, buffer, *buf, requests.back(), nSends[rank]);
                 buf->resetWritePos();
 
@@ -546,7 +153,7 @@
         }
         IpplTimings::stopTimer(sendTimer);
 
-        // 3rd step
+       // 3rd step
         static IpplTimings::TimerRef destroyTimer = IpplTimings::getTimer("particleDestroy");
         IpplTimings::startTimer(destroyTimer);
 
@@ -609,26 +216,84 @@
         const ParticleBase<ParticleSpatialLayout<T, Dim, Mesh>>& pdata, locate_type& ranks,
         bool_type& invalid) const {
         auto& positions                            = pdata.R.getView();
-        typename RegionLayout_t::view_type Regions = rlayout_m.getdLocalRegions();
+        region_view_type Regions = rlayout_m.getdLocalRegions();
 
         using view_size_t  = typename RegionLayout_t::view_type::size_type;
         using mdrange_type = Kokkos::MDRangePolicy<Kokkos::Rank<2>>;
+		using neighbor_list = typename FieldLayout_t::neighbor_list;
 
         int myRank = Ippl::Comm->rank();
 
         const auto is = std::make_index_sequence<Dim>{};
-        Kokkos::parallel_for(
-            "ParticleSpatialLayout::locateParticles()",
-            mdrange_type({0, 0}, {ranks.extent(0), Regions.extent(0)}),
-            KOKKOS_LAMBDA(const size_t i, const view_size_t j) {
-                bool xyz_bool = positionInRegion(is, positions(i), Regions(j));
-                if (xyz_bool) {
-                    ranks(i)   = j;
-                    invalid(i) = (myRank != ranks(i));
-                }
-            });
-        Kokkos::fence();
-    }
+
+		const neighbor_list neighbors = flayout_m.getNeighbors();
+
+		//container of particles that travelled more than one cell
+   		locate_type notfound("Not found", size_type(0.1*pdata.getLocalNum()));
+		//Now: dimension hard-coded, for future implementations maybe make it as a run parameter.
+		bool_type found("Found", pdata.getLocalNum());
+		size_t nLeft;
+
+    	ippl::Vector<int, 16*neighbor_list.size()> neighbors_v(neighbors_list);
+		
+		/*Begin Kokkos loop:
+		 *Step 1: search in current rank
+		 *Step 2: search in neighbors
+		 *Step 3: save information on whether the particle was located
+		 *Step 4: run additional loop on non-located particles */
+
+		Kokkos::parallel_scan(
+			"ParticleSpatialLayout::faceNeighbors",
+			Kokkos::RangePolicy<size_t>(0, ranks.extent(0)),
+			KOKKOS_LAMBDA(const size_t i, size_t& idx, const bool final) {
+
+			//Step 1
+			bool xyz_bool = false;
+
+			xyz_bool = positionInRegion(is, positions(i), Regions(myRank));
+		
+			if(xyz_bool){
+			ranks(i) = myRank;
+			invalid(i) = false;
+			found(i) = true;
+			}
+			//Step 2
+			else{ 
+			
+				for(size_t j = 0; j < neighbors_v.size() ; ++j){
+						
+					view_size_t rank = neighbors_v[j];
+
+					xyz_bool = positionInRegion(is, positions(i), Regions(myRank));
+								
+						if(xyz_bool){
+							ranks(i) = rank;
+							invalid(i) = true;
+							found(i) = true;
+							break;	
+						}
+				}
+			}
+		
+			//Step 3
+			if( final && !found(i) ){
+				notfound(idx)=i;
+				}
+
+			if(!found(i)) idx+=1;
+
+			}, nLeft);
+
+		Kokkos::fence();
+		
+		//Step 4
+		static IpplTimings::TimerRef nonNeighboringParticles = IpplTimings::getTimer("nonNeighboringParticles");
+
+		if(nLeft > 0) {
+			left_particles(nLeft, notFound, Regions);
+		}
+
+	}
 
     template <typename T, unsigned Dim, class Mesh>
     void ParticleSpatialLayout<T, Dim, Mesh>::fillHash(int rank, const locate_type& ranks,
@@ -661,5 +326,33 @@
         Kokkos::fence();
         return nSends;
     }
-}  // namespace ippl
->>>>>>> 6d082245
+
+
+	template <typename T, unsigned Dim, class Mesh>
+	void ParticleSpatialLayout<T, Dim, Mesh>::leftParticles(size_t nLeft, bool_type& notFound, const region_view_type& Regions){
+
+		IpplTimings::startTimer(nonNeighboringParticles);
+
+		Kokkos::parallel_for(
+			"ParticleSpatialLayout::locateParticles()",
+		 	mdrange_type({0, 0},
+						{nLeft, Regions.extent(0)}),
+					KOKKOS_LAMBDA(const size_t i, const size_t j) {
+
+				size_t pId = notfound(i);
+			    bool xyz_bool = positionInRegion(is, positions(pId), Regions(j));
+
+					if(xyz_bool){
+					ranks(pId) = j;
+					invalid(pId) = true;
+					}
+
+					});
+			Kokkos::fence();
+
+            IpplTimings::stopTimer(nonNeighboringParticles);
+
+            }
+
+	}
+}  // namespace ippl