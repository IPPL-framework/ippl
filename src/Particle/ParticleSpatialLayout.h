--- conflicted
+++ resolved
@@ -43,6 +43,7 @@
 #include "Region/RegionLayout.h"
 
 namespace ippl {
+    
     /*!
      * ParticleSpatialLayout class definition.
      * @tparam T value type
@@ -53,15 +54,6 @@
               typename... PositionProperties>
     class ParticleSpatialLayout : public detail::ParticleLayout<T, Dim, PositionProperties...> {
     public:
-<<<<<<< HEAD
-        using hash_type   = typename ParticleBase<ParticleSpatialLayout<T, Dim, Mesh>>::hash_type;
-        using locate_type = typename detail::ViewType<int, 1>::view_type;
-        using bool_type   = typename detail::ViewType<bool, 1>::view_type;
-        using vector_type = typename detail::ParticleLayout<T, Dim>::vector_type;
-        using RegionLayout_t = detail::RegionLayout<T, Dim, Mesh>;
-        using Mesh_t = UniformCartesian<double,Dim>;
-        using FieldLayout_t = FieldLayout<Dim>;
-=======
         using Base = detail::ParticleLayout<T, Dim, PositionProperties...>;
         using typename Base::position_memory_space, typename Base::position_execution_space;
 
@@ -72,8 +64,8 @@
         using vector_type = typename Base::vector_type;
         using RegionLayout_t =
             typename detail::RegionLayout<T, Dim, Mesh, position_memory_space>::uniform_type;
+        using FieldLayout_t = typename ippl::FieldLayout<Dim>;
 
->>>>>>> 092500bc
         using size_type = detail::size_type;
 
     public:
@@ -98,13 +90,16 @@
 
         //! The FieldLayout containing information on nearest neighbors
         FieldLayout_t flayout_m;
-         
-	using region_view_type  = typename RegionLayout_t::view_type;
+
+	    using region_view_type  = typename RegionLayout_t::view_type;
         using region_type 	= typename region_view_type::value_type;
+	    using neighbor_list = typename FieldLayout_t::neighbor_list;
 
         template <size_t... Idx>
         KOKKOS_INLINE_FUNCTION constexpr static bool positionInRegion(
             const std::index_sequence<Idx...>&, const vector_type& pos, const region_type& region);
+        
+        size_type getNeighborSize(const neighbor_list& neighbors) const;
 
     public:
         /*!
