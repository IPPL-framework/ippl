//
// Class CIC
//   First order/cloud-in-cell grid interpolation. Currently implemented as
//   global functions, but in order to support higher or lower order interpolation,
//   these should be moved into structs.
//
#ifndef CIC_INTERPOLATION_H
#define CIC_INTERPOLATION_H

namespace ippl {
    namespace detail {
        /*!
         * Computes the weight for a given point for a given axial direction
         * @tparam Point index of the point
         * @tparam Index index of the axis
         * @tparam Weights the weight vector type
         * @param wlo lower weights for interpolation
         * @param whi upper weights for interpolation
         * @return Interpolation weight for the given point's displacement along the given axis
         */
        template <unsigned long Point, unsigned long Index, typename Weights>
        KOKKOS_INLINE_FUNCTION constexpr typename Weights::value_type interpolationWeight(
            const Weights& wlo, const Weights& whi);

        /*!
         * Computes the index for a given point for a given axis
         * @tparam Point index of the point
         * @tparam Index index of the axis
         * @tparam Indices the index vector type
         * @param args the indices of the source point
         * @return The index along the given axis for the displaced point
         */
        template <unsigned long Point, unsigned long Index, typename Indices>
        KOKKOS_INLINE_FUNCTION constexpr typename Indices::value_type interpolationIndex(
            const Indices& args);

        /*!
         * Scatters to a field at a single point
         * @tparam ScatterPoint the index of the point to which we are scattering
         * @tparam Index the sequence 0...Dim - 1
         * @tparam View the field view type
         * @tparam T the field data type
         * @tparam IndexType the index type for accessing the field (default size_t)
         * @param view the field view on which to scatter
         * @param wlo lower weights for interpolation
         * @param whi upper weights for interpolation
         * @param args the indices at which to access the field
         * @param val the value to interpolate
         */
        template <unsigned long ScatterPoint, unsigned long... Index, typename View, typename T,
                  typename IndexType = size_t>
        KOKKOS_INLINE_FUNCTION constexpr void scatterToPoint(
            const std::index_sequence<Index...>&, const View& view,
            const Vector<T, View::rank>& wlo, const Vector<T, View::rank>& whi,
            const Vector<IndexType, View::rank>& args, const T& val);

        /*!
         * Scatters the particle attribute to the field.
         *
         * The coordinates to which an attribute must be scattered is given by 2^n,
         * where n is the number of dimensions. Example: the point (x, y) is scattered
         * to (x, y), (x - 1, y), (x, y - 1), and (x - 1, y - 1). In other words,
         * for each coordinate, we choose between the unchanged coordinate and a neighboring
         * value. We can identify each point to which the attribute is scattered by
         * interpreting this set of choices as a binary number.
         * @tparam ScatterPoint... the indices of the points to which to scatter (sequence 0 to
         * 2^Dim)
         * @tparam View the field view type
         * @tparam T the field data type
         * @tparam IndexType the index type for accessing the field (default size_t)
         * @param view the field view on which to scatter
         * @param wlo lower weights for interpolation
         * @param whi upper weights for interpolation
         * @param args the indices at which to access the field
         * @param val the value to interpolate
         */
        template <unsigned long... ScatterPoint, typename View, typename T,
                  typename IndexType = size_t>
        KOKKOS_INLINE_FUNCTION constexpr void scatterToField(
            const std::index_sequence<ScatterPoint...>&, const View& view,
            const Vector<T, View::rank>& wlo, const Vector<T, View::rank>& whi,
            const Vector<IndexType, View::rank>& args, T val = 1);

        /*!
         * Gathers from a field at a single point
         * @tparam GatherPoint the index of the point from which data is gathered
         * @tparam Index the sequence 0...Dim - 1
         * @tparam View the field view type
         * @tparam T the field data type
         * @tparam IndexType the index type for accessing the field (default size_t)
         * @param view the field view on which to scatter
         * @param wlo lower weights for interpolation
         * @param whi upper weights for interpolation
         * @param args the indices at which to access the field
         * @return The gathered value
         */
        template <unsigned long GatherPoint, unsigned long... Index, typename View, typename T,
                  typename IndexType = size_t>
        KOKKOS_INLINE_FUNCTION constexpr typename View::value_type gatherFromPoint(
            const std::index_sequence<Index...>&, const View& view,
            const Vector<T, View::rank>& wlo, const Vector<T, View::rank>& whi,
            const Vector<IndexType, View::rank>& args);

        /*!
         * Gathers the particle attribute from a field (see scatter_field for more details)
         * @tparam GatherPoint... the indices of the points from which to gather (sequence 0 to
         * 2^Dim)
         * @tparam View the field view type
         * @tparam T the field data type
         * @tparam IndexType the index type for accessing the field (default size_t)
         * @param view the field view on which to scatter
         * @param wlo lower weights for interpolation
         * @param whi upper weights for interpolation
         * @param args the indices at which to access the field
         */
        template <unsigned long... GatherPoint, typename View, typename T,
                  typename IndexType = size_t>
<<<<<<< HEAD
        KOKKOS_INLINE_FUNCTION constexpr T gatherFromField(
            const std::index_sequence<GatherPoint...>&, const View& view, const Vector<T, Dim>& wlo,
            const Vector<T, Dim>& whi, const Vector<IndexType, Dim>& args);
=======
>>>>>>> 3c74adc1
        KOKKOS_INLINE_FUNCTION constexpr typename View::value_type gatherFromField(
            const std::index_sequence<GatherPoint...>&, const View& view,
            const Vector<T, View::rank>& wlo, const Vector<T, View::rank>& whi,
            const Vector<IndexType, View::rank>& args);
<<<<<<< HEAD

        template <unsigned long ScatterPoint, unsigned long... Index, typename T, unsigned Dim,
                  typename IndexType>
        KOKKOS_INLINE_FUNCTION constexpr int zigzag_scatterToPoint(
            const std::index_sequence<Index...>&,
            const typename ippl::detail::ViewType<ippl::Vector<T, 3>, Dim>::view_type& view,
            const Vector<T, Dim>& wlo, const Vector<T, Dim>& whi,
            const Vector<IndexType, Dim>& args, const Vector<T, Dim>& val, T scale, const Vector<T, Dim>& hr, const NDIndex<Dim> lDom, int nghost, const Vector<T, Dim>& source);
        /**
         * @brief Scatter particles moving from 'from' to 'to' into a Kokkos View using zigzag
         * interpolation.
         *
         *
         * @tparam ScatterPoint A list of unsigned long values representing the scatter points.
         * @tparam T The data type of the values being scattered.
         * @tparam Dim The dimension of the scatter operation.
         * @tparam IndexType The data type used for indexing.
         * @param[in] view The Kokkos View to scatter data into.
         * @param[in] from The starting point for scattering.
         * @param[in] to The ending point for scattering.
         * @param[in] hr Grid spacing for scattering.
         * @param[in] scale The scaling factor for scattering.
         *
         * @details This function performs zigzag interpolation to scatter data points from 'from'
         * to 'to' into a Kokkos View using specified grid spacing and scaling factor. It utilizes
         * Kokkos functions for efficient parallelization.
         */
        template <unsigned long... ScatterPoint, typename T, unsigned Dim,
                  typename IndexType = size_t>
        KOKKOS_INLINE_FUNCTION void zigzag_scatterToField(
            const std::index_sequence<ScatterPoint...>&,
            const typename ippl::detail::ViewType<ippl::Vector<T, 3>, Dim>::view_type& view,
            Vector<T, Dim> from, Vector<T, Dim> to,
            const Vector<T, Dim> hr /*Grid Spacing*/, T scale, NDIndex<Dim> lDom, int nghost);
        
=======
>>>>>>> 3c74adc1
    }  // namespace detail
}  // namespace ippl

#include "Interpolation/CIC.hpp"

#endif<|MERGE_RESOLUTION|>--- conflicted
+++ resolved
@@ -115,17 +115,10 @@
          */
         template <unsigned long... GatherPoint, typename View, typename T,
                   typename IndexType = size_t>
-<<<<<<< HEAD
-        KOKKOS_INLINE_FUNCTION constexpr T gatherFromField(
-            const std::index_sequence<GatherPoint...>&, const View& view, const Vector<T, Dim>& wlo,
-            const Vector<T, Dim>& whi, const Vector<IndexType, Dim>& args);
-=======
->>>>>>> 3c74adc1
         KOKKOS_INLINE_FUNCTION constexpr typename View::value_type gatherFromField(
             const std::index_sequence<GatherPoint...>&, const View& view,
             const Vector<T, View::rank>& wlo, const Vector<T, View::rank>& whi,
             const Vector<IndexType, View::rank>& args);
-<<<<<<< HEAD
 
         template <unsigned long ScatterPoint, unsigned long... Index, typename T, unsigned Dim,
                   typename IndexType>
@@ -161,8 +154,6 @@
             Vector<T, Dim> from, Vector<T, Dim> to,
             const Vector<T, Dim> hr /*Grid Spacing*/, T scale, NDIndex<Dim> lDom, int nghost);
         
-=======
->>>>>>> 3c74adc1
     }  // namespace detail
 }  // namespace ippl
 
