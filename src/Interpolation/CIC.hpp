//
// Class CIC
//   First order/cloud-in-cell grid interpolation. Currently implemented as
//   global functions, but in order to support higher or lower order interpolation,
//   these should be moved into structs.
//

#include "Types/Vector.h"
<<<<<<< HEAD
#include "Utility/ParallelDispatch.h"
=======
namespace ippl {
    template <typename T>
        KOKKOS_INLINE_FUNCTION void atomic_add(T* dest, const T& value) {
          Kokkos::atomic_add(dest, value); 
    }

    template <typename T, unsigned dim>
        KOKKOS_INLINE_FUNCTION void atomic_add(ippl::Vector<T, dim>* dest, const ippl::Vector<T, dim>& value) {
          for (size_t i = 0; i < dim; ++i) {
              Kokkos::atomic_add(&(*dest)[i], value[i]);
          }
    }
}
>>>>>>> 8fa82ea0

namespace ippl {
    namespace detail {
        template <unsigned long Point, unsigned long Index, typename Weights>
        KOKKOS_INLINE_FUNCTION constexpr typename Weights::value_type interpolationWeight(
            const Weights& wlo, const Weights& whi) {
            if constexpr (Point & (1 << Index)) {
                return wlo[Index];
            } else {
                return whi[Index];
            }
            // device code cannot throw exceptions, but we need a
            // dummy return to silence the warning
            return 0;
        }

        template <unsigned long Point, unsigned long Index, typename Indices>
        KOKKOS_INLINE_FUNCTION constexpr typename Indices::value_type interpolationIndex(
            const Indices& args) {
            if constexpr (Point & (1 << Index)) {
                return args[Index] - 1;
            } else {
                return args[Index];
            }
            // device code cannot throw exceptions, but we need a
            // dummy return to silence the warning
            return 0;
        }

        template <unsigned long ScatterPoint, unsigned long... Index, typename View, typename T,
                  typename IndexType, typename T2>
        KOKKOS_INLINE_FUNCTION constexpr void scatterToPoint(
            const std::index_sequence<Index...>&, const View& view,
            const Vector<T, View::rank>& wlo, const Vector<T, View::rank>& whi,
            const Vector<IndexType, View::rank>& args, const T2& val) {

            T2 evaluated_val = val * ((interpolationWeight<ScatterPoint, Index>(wlo, whi)) * ...);

            ippl::atomic_add(&view(interpolationIndex<ScatterPoint, Index>(args)...),
                               evaluated_val);
        }

        template <unsigned long... ScatterPoint, typename View, typename T, typename IndexType, typename ValueType>
        KOKKOS_INLINE_FUNCTION constexpr void scatterToField(
            const std::index_sequence<ScatterPoint...>&, const View& view,
            const Vector<T, View::rank>& wlo, const Vector<T, View::rank>& whi,
            const Vector<IndexType, View::rank>& args, ValueType val) {
            // The number of indices is equal to the view rank
            (scatterToPoint<ScatterPoint>(std::make_index_sequence<View::rank>{}, view, wlo, whi,
                                          args, val),
             ...);
        }

        template <unsigned long GatherPoint, unsigned long... Index, typename View, typename T,
                  typename IndexType>
        KOKKOS_INLINE_FUNCTION constexpr typename View::value_type gatherFromPoint(
            const std::index_sequence<Index...>&, const View& view,
            const Vector<T, View::rank>& wlo, const Vector<T, View::rank>& whi,
            const Vector<IndexType, View::rank>& args) {
            return (interpolationWeight<GatherPoint, Index>(wlo, whi) * ...)
                   * view(interpolationIndex<GatherPoint, Index>(args)...);
        }

        template <unsigned long... GatherPoint, typename View, typename T, typename IndexType>
        KOKKOS_INLINE_FUNCTION constexpr typename View::value_type gatherFromField(
            const std::index_sequence<GatherPoint...>&, const View& view,
            const Vector<T, View::rank>& wlo, const Vector<T, View::rank>& whi,
            const Vector<IndexType, View::rank>& args) {
            // The number of indices is equal to the view rank
            return (gatherFromPoint<GatherPoint>(std::make_index_sequence<View::rank>{}, view, wlo,
                                                 whi, args)
                    + ...);
        }
    }  // namespace detail
}  // namespace ippl<|MERGE_RESOLUTION|>--- conflicted
+++ resolved
@@ -4,25 +4,6 @@
 //   global functions, but in order to support higher or lower order interpolation,
 //   these should be moved into structs.
 //
-
-#include "Types/Vector.h"
-<<<<<<< HEAD
-#include "Utility/ParallelDispatch.h"
-=======
-namespace ippl {
-    template <typename T>
-        KOKKOS_INLINE_FUNCTION void atomic_add(T* dest, const T& value) {
-          Kokkos::atomic_add(dest, value); 
-    }
-
-    template <typename T, unsigned dim>
-        KOKKOS_INLINE_FUNCTION void atomic_add(ippl::Vector<T, dim>* dest, const ippl::Vector<T, dim>& value) {
-          for (size_t i = 0; i < dim; ++i) {
-              Kokkos::atomic_add(&(*dest)[i], value[i]);
-          }
-    }
-}
->>>>>>> 8fa82ea0
 
 namespace ippl {
     namespace detail {
