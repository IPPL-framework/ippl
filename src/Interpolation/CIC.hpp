--- conflicted
+++ resolved
@@ -63,17 +63,8 @@
             return (interpolationWeight<GatherPoint, Index>(wlo, whi) * ...)
                    * view(interpolationIndex<GatherPoint, Index>(args)...);
         }
-
-<<<<<<< HEAD
-        template <unsigned long... GatherPoint, typename View, typename T, unsigned Dim,
+        template <unsigned long ScatterPoint, unsigned long... Index, typename T, unsigned Dim,
                   typename IndexType>
-        KOKKOS_INLINE_FUNCTION constexpr T gatherFromField(
-            const std::index_sequence<GatherPoint...>&, const View& view, const Vector<T, Dim>& wlo,
-            const Vector<T, Dim>& whi, const Vector<IndexType, Dim>& args) {
-            // The number of indices is Dim
-            return (
-                gatherFromPoint<GatherPoint>(std::make_index_sequence<Dim>{}, view, wlo, whi, args)
-                + ...);
         KOKKOS_INLINE_FUNCTION constexpr int zigzag_scatterToPoint(
             const std::index_sequence<Index...>&,
             const typename ippl::detail::ViewType<ippl::Vector<T, 3>, Dim>::view_type& view,
@@ -247,187 +238,7 @@
             // device code cannot throw exceptions, but we need a
             // dummy return to silence the warning
         }
-                                            /* Index is in [0, Dim[  */
-        template <unsigned long ScatterPoint, unsigned long... Index, typename T, unsigned Dim,
-                  typename IndexType>
-        KOKKOS_INLINE_FUNCTION constexpr int zigzag_scatterToPoint(
-            const std::index_sequence<Index...>&,
-            const typename ippl::detail::ViewType<ippl::Vector<T, 3>, Dim>::view_type& view,
-            const Vector<T, Dim>& wlo, const Vector<T, Dim>& whi,
-            const Vector<IndexType, Dim>& args, const Vector<T, Dim>& val, T scale, const Vector<T, Dim>& hr, const NDIndex<Dim> lDom, int nghost, const Vector<T, Dim>& source) {
-            //std::cout << args[0] << " " << args[1] << " " << args[2] << std::endl;
-            //assert(((zigzag_interpolationIndex<ScatterPoint, Index>(args) < view.extent(0)) && ...));
-            bool isinbound = true;
-            ippl::Vector<T, Dim> depot = scale * val * (zigzag_interpolationWeight<ScatterPoint, Index>(wlo, whi) * ...);
-            ippl::Vector<IndexType, Dim> index3{zigzag_interpolationIndex<ScatterPoint, Index>(args)...};
-            for(unsigned int d = 0; d < Dim;d++){
-                isinbound &= (index3[d] < view.extent(d));
-            }
-            if(!isinbound){
-                //if(ippl::Comm->rank() == 0){
-                //    std::cout << "scatter cancelled!!\n";
-                //}
-                return 0;
-            }
-            #ifdef DEBUG_DRAW
-            auto tu_string = [](double x){
-                std::stringstream sstr;
-                sstr.precision(4);
-                sstr << x;
-                return sstr.str();
-            };
-            auto lindex_lower = lDom.first();
-            rm::Vector<float, 3> vec;
-            using v3 = rm::Vector<float, 3>;
-            //rc.draw_line(line_info{
-            //    .from = v3{((float)(source[Index] - hr[Index]))...},
-            //    .fcolor = v3{1.0f,0.0f,0.0f},
-            //    .to = v3{((index3[Index] + lindex_lower[Index] - nghost) * (float)hr[Index])...},
-            //    .tcolor = v3{1.0f,0.0f,0.0f}
-            //});
-            v3 center = v3{((float)(source[Index] - hr[Index]))...} + v3{((index3[Index] + lindex_lower[Index] - nghost) * (float)hr[Index])...};
-            //rc.draw_text_billboard("J=" + tu_string(scale * val[1] * (zigzag_interpolationWeight<ScatterPoint, Index>(wlo, whi) * ...)), v3{((index3[Index] + lindex_lower[Index] - nghost) * hr[Index])...}, 0.1f, globalfont);
-            //rc.draw_text("J", 100, 200, 1.0f, globalfont);
-            //LOG("Depot line drawn from " << v3{(source[Index])...} << " to " << v3{((index3[Index] + lindex_lower[Index] - nghost) * hr[Index])...});
-            #endif
-            //LOG("First_depot: " << depot);
-            typename ippl::detail::ViewType<ippl::Vector<T, Dim>,
-                                            Dim>::view_type::value_type::value_type* destptr =
-                &(view(zigzag_interpolationIndex<ScatterPoint, Index>(args)...)[0]);
-            Kokkos::atomic_add(
-                destptr,
-                scale * val[0] * (zigzag_interpolationWeight<ScatterPoint, Index>(wlo, whi) * ...));
-            destptr = &(view(zigzag_interpolationIndex<ScatterPoint, Index>(args)...)[1]);
-            Kokkos::atomic_add(
-                destptr,
-                scale * val[1] * (zigzag_interpolationWeight<ScatterPoint, Index>(wlo, whi) * ...));
-            destptr = &(view(zigzag_interpolationIndex<ScatterPoint, Index>(args)...)[2]);
-            Kokkos::atomic_add(
-                destptr,
-                scale * val[2] * (zigzag_interpolationWeight<ScatterPoint, Index>(wlo, whi) * ...));
-
-            return 0;
-        }
-
-        /**
-         * This function performs a zigzag scatter operation from a field to a view.
-         * 
-         * @tparam ScatterPoint The scatter points to be used.
-         * @tparam T The data type of the field and view.
-         * @tparam Dim The dimensionality of the field and view.
-         * @tparam IndexType The index type used for indexing.
-         * @param view The view to scatter into.
-         * @param from The starting position of the scatter operation.
-         * @param to The ending position of the scatter operation.
-         * @param hr The grid spacing.
-         * @param scale The scaling factor to apply during the scatter operation. This is usually set to the inverse of the timestep.
-         */
-        template<typename T>
-        KOKKOS_INLINE_FUNCTION T fractional_part(T x){
-            using Kokkos::floor;
-            //using ::floor;
-            return x - floor(x);
-        }
-        template <unsigned long... ScatterPoint, typename T, unsigned Dim, typename IndexType>
-        KOKKOS_INLINE_FUNCTION void zigzag_scatterToField(
-            const std::index_sequence<ScatterPoint...>&,
-            const typename ippl::detail::ViewType<ippl::Vector<T, 3>, Dim>::view_type& view,
-            Vector<T, Dim> from, Vector<T, Dim> to,
-            const Vector<T, Dim> hr, T scale, const NDIndex<Dim> lDom, int nghost) {
-            
-            // Define utility functions
-
-            
-            using Kokkos::max;
-            using Kokkos::min;
-            using Kokkos::floor;
-            //using ::max;
-            //using ::min;
-            //using ::floor;
-            Vector<T, Dim> from_in_grid_coordinates;
-            Vector<T, Dim> to_in_grid_coordinates;
-            // Calculate the indices for the scatter operation
-            ippl::Vector<IndexType, Dim> fromi, toi;
-            for (unsigned int i = 0; i < Dim; i++) {
-                from[i] ;//+= hr[i] * T(0.5);
-                to[i]   ;//+= hr[i] * T(0.5);
-                from_in_grid_coordinates[i] = from[i] / hr[i];
-                to_in_grid_coordinates  [i] = to[i] / hr[i];
-                fromi[i] = floor(from_in_grid_coordinates[i]) + nghost;
-                toi[i]   = floor(to_in_grid_coordinates[i])   + nghost;
-            }
-            //LOG("fromi and toi: " << fromi << toi);
-            ippl::Vector<IndexType, Dim> fromi_local = fromi - lDom.first();
-            ippl::Vector<IndexType, Dim> toi_local = toi - lDom.first();
-            /*if(ippl::Comm->rank() == 0){
-                ippl::Vector<IndexType, Dim> extentvec{view.extent(0), view.extent(1), view.extent(2)};
-                LOG(extentvec);
-                LOG(fromi_local);
-                LOG(toi_local << "\n\n");
-            }*/
-            // Calculate the relay point for each dimension
-            ippl::Vector<T, Dim> relay;
-            for (unsigned int i = 0; i < Dim; i++) {
-                relay[i] =
-                min(
-                    min(fromi[i] - nghost, toi[i] - nghost) * hr[i] + hr[i],
-                    max(
-                        max(fromi[i] - nghost, toi[i] - nghost) * hr[i],
-                        T(0.5) * (to[i] + from[i])
-                    )
-                );
-            }
-            //ippl::Vector<T, Dim> relay_local = relay - lDom.first();
-            
-            // Calculate jcfrom and jcto
-            ippl::Vector<T, Dim> jcfrom, jcto;
-            jcfrom = relay;
-            jcfrom -= from;
-            //LOG("JCFROM: " << jcfrom);
-            jcto = to;
-            jcto -= relay;
-            for(int i = 0;i < 3;i++){
-                if(std::signbit(jcfrom[i]) != std::signbit(jcto[i])){
-                    //std::cerr << "Violation\n" << from << relay << to << "\n";
-                    //abort();
-                }
-            }
-            //LOG("JCTO: " << jcfrom);
-            //LOG("From to Relay: " << from << to << relay);
-            //LOG("Scale: " << scale);
-            //std::cout << ippl::Comm->rank() << jcfrom << "   \t" << jcto << "\n";
-            //std::cout << lDom.first() << "  ldf\n";
-            // Calculate wlo and whi
-            Vector<T, Dim> wlo, whi;
-            Vector<T, Dim> source1, source2;
-            for (unsigned i = 0; i < Dim; i++) {
-                wlo[i] = T(1.0) - fractional_part((from[i] + relay[i]) * T(0.5) / hr[i]);
-                whi[i] = fractional_part((from[i] + relay[i]) * T(0.5) / hr[i]);
-                source1[i] = (from[i] + relay[i]) * T(0.5);
-                source2[i] = (to[i]   + relay[i]) * T(0.5);
-            }
-            //LOG("Current weights: " << whi);
-            // Perform the scatter operation for each scatter point
-            auto _ =
-                (zigzag_scatterToPoint<ScatterPoint>(std::make_index_sequence<Dim>{}, view, wlo,
-                                                     whi, fromi_local, jcfrom, scale, hr, lDom, nghost, source1)
-                 ^ ...);
-            
-            for (unsigned i = 0; i < Dim; i++) {
-                wlo[i] = T(1.0) - fractional_part((to[i] + relay[i]) * T(0.5) / hr[i]);
-                whi[i] = fractional_part((to[i] + relay[i]) * T(0.5) / hr[i]);
-            }
-
-            //LOG("Current weights: " << whi);
-            
-            auto __ =
-                (zigzag_scatterToPoint<ScatterPoint>(std::make_index_sequence<Dim>{}, view, wlo,
-                                                     whi, toi_local, jcto, scale, hr, lDom, nghost, source2)
-                 ^ ...);
-
-            (void)_;
-            (void)__; // [[maybe_unused]] causes issues on certain compilers
-=======
+       
         template <unsigned long... GatherPoint, typename View, typename T, typename IndexType>
         KOKKOS_INLINE_FUNCTION constexpr typename View::value_type gatherFromField(
             const std::index_sequence<GatherPoint...>&, const View& view,
@@ -437,7 +248,6 @@
             return (gatherFromPoint<GatherPoint>(std::make_index_sequence<View::rank>{}, view, wlo,
                                                  whi, args)
                     + ...);
->>>>>>> 3c74adc1
         }
     }  // namespace detail
 }  // namespace ippl