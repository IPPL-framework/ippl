#ifndef IPPL_FIELD_SOLVER_BASE_H
#define IPPL_FIELD_SOLVER_BASE_H

#include <memory>

#include "Manager/BaseManager.h"
<<<<<<< HEAD
#include "PoissonSolvers/FFTOpenPoissonSolver.h"
#include "PoissonSolvers/FFTPeriodicPoissonSolver.h"
#include "PoissonSolvers/FFTTruncatedGreenPeriodicPoissonSolver.h"
#include "PoissonSolvers/PoissonCG.h"
#include "PoissonSolvers/NullSolver.h"

template <unsigned Dim>
using Mesh_t = ippl::UniformCartesian<double, Dim>;

template <typename T, unsigned Dim>
using PLayout_t = typename ippl::ParticleSpatialLayout<T, Dim, Mesh_t<Dim>>;

template <unsigned Dim>
using Centering_t = typename Mesh_t<Dim>::DefaultCentering;

template <unsigned Dim>
using FieldLayout_t = ippl::FieldLayout<Dim>;

using size_type = ippl::detail::size_type;

template <typename T, unsigned Dim>
using Vector = ippl::Vector<T, Dim>;

template <typename T, unsigned Dim, class... ViewArgs>
using Field = ippl::Field<T, Dim, Mesh_t<Dim>, Centering_t<Dim>, ViewArgs...>;

template <typename T, unsigned Dim>
using Vector_t = ippl::Vector<T, Dim>;

template <unsigned Dim, class... ViewArgs>
using Field_t = Field<double, Dim, ViewArgs...>;

template <typename T, unsigned Dim, class... ViewArgs>
using VField_t = Field<Vector_t<T, Dim>, Dim, ViewArgs...>;

template <typename T, unsigned Dim>
using CGSolver_t = ippl::PoissonCG<Field<T, Dim>, Field_t<Dim>>;

template <typename T, unsigned Dim>
using NullSolver_t = ippl::NullSolver<VField_t<T, Dim>, Field_t<Dim>>;

using ippl::detail::ConditionalType, ippl::detail::VariantFromConditionalTypes;

template <typename T, unsigned Dim>
using FFTSolver_t = ConditionalType<Dim == 2 || Dim == 3,
                                    ippl::FFTPeriodicPoissonSolver<VField_t<T, Dim>, Field_t<Dim>>>;

template <typename T, unsigned Dim>
using FFTTruncatedGreenSolver_t = ConditionalType<Dim == 3, ippl::FFTTruncatedGreenPeriodicPoissonSolver<VField_t<T, Dim>, Field_t<Dim>>>;

template <typename T, unsigned Dim>
using OpenSolver_t =
    ConditionalType<Dim == 3, ippl::FFTOpenPoissonSolver<VField_t<T, Dim>, Field_t<Dim>>>;

template <typename T, unsigned Dim>
using Solver_t = VariantFromConditionalTypes<CGSolver_t<T, Dim>, FFTSolver_t<T, Dim>,
                                             FFTTruncatedGreenSolver_t<T, Dim>,
                                             OpenSolver_t<T, Dim>, OpenSolver_t<T, Dim>,
                                             NullSolver_t<T, Dim>>;
=======
#include "datatypes.h"
>>>>>>> 93cdf641

// Define the FieldSolverBase class
namespace ippl {
    template <typename T, unsigned Dim>
    class FieldSolverBase {
    private:
        std::string stype_m;
        Solver_t<T, Dim> solver_m;

    public:
        FieldSolverBase(std::string solver)
            : stype_m(solver) {}

        virtual void initSolver() = 0;

        virtual void runSolver() = 0;

        virtual ~FieldSolverBase() = default;

        std::string& getStype() { return stype_m; }

        void setStype(std::string& solver) { stype_m = solver; }

        Solver_t<T, Dim>& getSolver() { return solver_m; }

        void setSolver(Solver_t<T, Dim>& solver) { solver_m = solver; }
    };
}  // namespace ippl
#endif<|MERGE_RESOLUTION|>--- conflicted
+++ resolved
@@ -4,69 +4,7 @@
 #include <memory>
 
 #include "Manager/BaseManager.h"
-<<<<<<< HEAD
-#include "PoissonSolvers/FFTOpenPoissonSolver.h"
-#include "PoissonSolvers/FFTPeriodicPoissonSolver.h"
-#include "PoissonSolvers/FFTTruncatedGreenPeriodicPoissonSolver.h"
-#include "PoissonSolvers/PoissonCG.h"
-#include "PoissonSolvers/NullSolver.h"
-
-template <unsigned Dim>
-using Mesh_t = ippl::UniformCartesian<double, Dim>;
-
-template <typename T, unsigned Dim>
-using PLayout_t = typename ippl::ParticleSpatialLayout<T, Dim, Mesh_t<Dim>>;
-
-template <unsigned Dim>
-using Centering_t = typename Mesh_t<Dim>::DefaultCentering;
-
-template <unsigned Dim>
-using FieldLayout_t = ippl::FieldLayout<Dim>;
-
-using size_type = ippl::detail::size_type;
-
-template <typename T, unsigned Dim>
-using Vector = ippl::Vector<T, Dim>;
-
-template <typename T, unsigned Dim, class... ViewArgs>
-using Field = ippl::Field<T, Dim, Mesh_t<Dim>, Centering_t<Dim>, ViewArgs...>;
-
-template <typename T, unsigned Dim>
-using Vector_t = ippl::Vector<T, Dim>;
-
-template <unsigned Dim, class... ViewArgs>
-using Field_t = Field<double, Dim, ViewArgs...>;
-
-template <typename T, unsigned Dim, class... ViewArgs>
-using VField_t = Field<Vector_t<T, Dim>, Dim, ViewArgs...>;
-
-template <typename T, unsigned Dim>
-using CGSolver_t = ippl::PoissonCG<Field<T, Dim>, Field_t<Dim>>;
-
-template <typename T, unsigned Dim>
-using NullSolver_t = ippl::NullSolver<VField_t<T, Dim>, Field_t<Dim>>;
-
-using ippl::detail::ConditionalType, ippl::detail::VariantFromConditionalTypes;
-
-template <typename T, unsigned Dim>
-using FFTSolver_t = ConditionalType<Dim == 2 || Dim == 3,
-                                    ippl::FFTPeriodicPoissonSolver<VField_t<T, Dim>, Field_t<Dim>>>;
-
-template <typename T, unsigned Dim>
-using FFTTruncatedGreenSolver_t = ConditionalType<Dim == 3, ippl::FFTTruncatedGreenPeriodicPoissonSolver<VField_t<T, Dim>, Field_t<Dim>>>;
-
-template <typename T, unsigned Dim>
-using OpenSolver_t =
-    ConditionalType<Dim == 3, ippl::FFTOpenPoissonSolver<VField_t<T, Dim>, Field_t<Dim>>>;
-
-template <typename T, unsigned Dim>
-using Solver_t = VariantFromConditionalTypes<CGSolver_t<T, Dim>, FFTSolver_t<T, Dim>,
-                                             FFTTruncatedGreenSolver_t<T, Dim>,
-                                             OpenSolver_t<T, Dim>, OpenSolver_t<T, Dim>,
-                                             NullSolver_t<T, Dim>>;
-=======
 #include "datatypes.h"
->>>>>>> 93cdf641
 
 // Define the FieldSolverBase class
 namespace ippl {
