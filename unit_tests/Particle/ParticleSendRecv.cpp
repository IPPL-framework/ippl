//
// Unit test Particle send/receive
//   Test particle send and receive operations.
//
// Copyright (c) 2020, Sriramkrishnan Muralikrishnan,
// Paul Scherrer Institut, Villigen PSI, Switzerland
// All rights reserved
//
// This file is part of IPPL.
//
// IPPL is free software: you can redistribute it and/or modify
// it under the terms of the GNU General Public License as published by
// the Free Software Foundation, either version 3 of the License, or
// (at your option) any later version.
//
// You should have received a copy of the GNU General Public License
// along with IPPL. If not, see <https://www.gnu.org/licenses/>.
//
#include "Ippl.h"

#include <random>

#include "MultirankUtils.h"
#include "gtest/gtest.h"

class ParticleSendRecv : public ::testing::Test, public MultirankUtils<1, 2, 3, 4, 5, 6> {
public:
    template <unsigned Dim>
    using flayout_type = ippl::FieldLayout<Dim>;

    template <unsigned Dim>
    using mesh_type = ippl::UniformCartesian<double, Dim>;

    template <unsigned Dim>
    using playout_type = ippl::ParticleSpatialLayout<double, Dim>;

    template <unsigned Dim>
    using RegionLayout_t = ippl::detail::RegionLayout<double, Dim, mesh_type<Dim>>;

    typedef ippl::ParticleAttrib<int> ER_t;

    template <class PLayout>
    struct Bunch : public ippl::ParticleBase<PLayout> {
        Bunch(PLayout& playout)
            : ippl::ParticleBase<PLayout>(playout) {
            this->addAttribute(expectedRank);
            this->addAttribute(Q);
        }

        ~Bunch() {}

        typedef ippl::ParticleAttrib<int> rank_type;
        typedef ippl::ParticleAttrib<double> charge_container_type;
        rank_type expectedRank;
        charge_container_type Q;

        void update() {
            PLayout& layout = this->getLayout();
            layout.update(*this);
        }
    };

    template <unsigned Dim>
    using bunch_type = Bunch<playout_type<Dim>>;

    ParticleSendRecv()
        : nParticles(128) {
        computeGridSizes(nPoints);
        for (unsigned d = 0; d < MaxDim; d++) {
            domain[d] = nPoints[d] / 16.;
        }
        setup(this);
    }

    template <unsigned Idx, unsigned Dim>
    void setupDim() {
        std::array<ippl::Index, Dim> args;
        for (unsigned d = 0; d < Dim; d++)
            args[d] = ippl::Index(nPoints[d]);
        auto owned = std::make_from_tuple<ippl::NDIndex<Dim>>(args);

        ippl::Vector<double, Dim> hx;
        ippl::Vector<double, Dim> origin;

        ippl::e_dim_tag domDec[Dim];  // Specifies SERIAL, PARALLEL dims
        for (unsigned int d = 0; d < Dim; d++) {
            domDec[d] = ippl::PARALLEL;
            hx[d]     = domain[d] / nPoints[d];
            origin[d] = 0;
        }

        auto& layout = std::get<Idx>(layouts) = flayout_type<Dim>(owned, domDec);

        auto& mesh = std::get<Idx>(meshes) = mesh_type<Dim>(owned, hx, origin);

        auto& pl = std::get<Idx>(playouts) = playout_type<Dim>(layout, mesh);

        auto bunch = std::get<Idx>(bunches) = std::make_shared<bunch_type<Dim>>(pl);

        using BC = ippl::BC;

        typename bunch_type<Dim>::bc_container_type bcs;
        bcs.fill(BC::PERIODIC);

        bunch->setParticleBC(bcs);

        int nRanks = ippl::Comm->size();
        if (nParticles % nRanks > 0) {
            if (ippl::Comm->rank() == 0) {
                std::cerr << nParticles << " not a multiple of " << nRanks << std::endl;
            }
        }

        bunch->create(nParticles / nRanks);

        std::mt19937_64 eng(ippl::Comm->rank());
        std::uniform_real_distribution<double> unif(0, 1);

        auto R_host = bunch->R.getHostMirror();
        for (size_t i = 0; i < bunch->getLocalNum(); ++i) {
            ippl::Vector<double, Dim> r;
            for (unsigned d = 0; d < Dim; d++) {
                r[d] = unif(eng) * domain[d];
            }
            R_host(i) = r;
        }

        Kokkos::deep_copy(bunch->R.getView(), R_host);
        bunch->Q                    = 1.0;
        RegionLayout_t<Dim> RLayout = pl.getRegionLayout();

        using region_view  = typename RegionLayout_t<Dim>::view_type;
        using size_type    = typename RegionLayout_t<Dim>::view_type::size_type;
        using mdrange_type = Kokkos::MDRangePolicy<Kokkos::Rank<2>>;

        auto& positions     = bunch->R.getView();
        region_view Regions = RLayout.getdLocalRegions();
        ER_t::view_type ER  = bunch->expectedRank.getView();

        Kokkos::parallel_for(
            "Expected Rank", mdrange_type({0, 0}, {ER.extent(0), Regions.extent(0)}),
            KOKKOS_LAMBDA(const size_t i, const size_type j) {
                bool xyz_bool = true;
                for (unsigned d = 0; d < Dim; d++) {
                    xyz_bool &= positions(i)[d] <= Regions(j)[d].max()
                                && positions(i)[d] >= Regions(j)[d].min();
                }
                if (xyz_bool) {
                    ER(i) = j;
                }
            });
        Kokkos::fence();
    }

    PtrCollection<std::shared_ptr, bunch_type> bunches;
    unsigned int nParticles;
    size_t nPoints[MaxDim];
    double domain[MaxDim];
    Collection<playout_type> playouts;

private:
    Collection<flayout_type> layouts;
    Collection<mesh_type> meshes;
};

TEST_F(ParticleSendRecv, SendAndRecieve) {
    auto check = [&]<unsigned Dim>(std::shared_ptr<bunch_type<Dim>>& bunch, playout_type<Dim>& pl) {
        bunch_type<Dim> bunchBuffer(pl);
        pl.update(*bunch, bunchBuffer);
        // bunch->update();
        ER_t::view_type::host_mirror_type ER_host = bunch->expectedRank.getHostMirror();
        Kokkos::resize(ER_host, bunch->expectedRank.size());
        Kokkos::deep_copy(ER_host, bunch->expectedRank.getView());

        for (size_t i = 0; i < bunch->getLocalNum(); ++i) {
            ASSERT_EQ(ER_host(i), ippl::Comm->rank());
        }
        ippl::Comm->barrier();

        unsigned int Total_particles = 0;
        unsigned int local_particles = bunch->getLocalNum();

<<<<<<< HEAD
        ippl::mpi::reduce(local_particles, Total_particles, 1, std::plus<unsigned int>());
=======
        MPI_Reduce(&local_particles, &Total_particles, 1, MPI_UNSIGNED, MPI_SUM, 0,
                   ippl::Comm->getCommunicator());
>>>>>>> e936f944

        if (ippl::Comm->rank() == 0) {
            ASSERT_EQ(nParticles, Total_particles);
        }
    };

    apply(check, bunches, playouts);
}

int main(int argc, char* argv[]) {
    ippl::initialize(argc, argv);
    {
        ::testing::InitGoogleTest(&argc, argv);
    }
    ippl::finalize();
    return RUN_ALL_TESTS();
}<|MERGE_RESOLUTION|>--- conflicted
+++ resolved
@@ -180,12 +180,7 @@
         unsigned int Total_particles = 0;
         unsigned int local_particles = bunch->getLocalNum();
 
-<<<<<<< HEAD
         ippl::mpi::reduce(local_particles, Total_particles, 1, std::plus<unsigned int>());
-=======
-        MPI_Reduce(&local_particles, &Total_particles, 1, MPI_UNSIGNED, MPI_SUM, 0,
-                   ippl::Comm->getCommunicator());
->>>>>>> e936f944
 
         if (ippl::Comm->rank() == 0) {
             ASSERT_EQ(nParticles, Total_particles);
