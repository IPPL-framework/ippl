--- conflicted
+++ resolved
@@ -36,11 +36,7 @@
     using field_type = ippl::Field<T, Dim, mesh_type<Dim>, centering_type<Dim>>;
 
     template <unsigned Dim>
-<<<<<<< HEAD
-    using bc_type = ippl::BConds<T, Dim, mesh_type<Dim>, centering_type<Dim>>;
-=======
     using bc_type = ippl::BConds<field_type<Dim>, Dim>;
->>>>>>> 7f802d8f
 
     FieldBCTest() {
         computeGridSizes(nPoints);
@@ -148,13 +144,8 @@
     auto check = [&]<unsigned Dim>(std::shared_ptr<typename TestFixture::field_type<Dim>>& field,
                                    typename TestFixture::bc_type<Dim>& bcField) {
         for (size_t i = 0; i < 2 * Dim; ++i) {
-<<<<<<< HEAD
-            bcField[i] = std::make_shared<
-                ippl::PeriodicFace<TypeParam, Dim, typename TestFixture::mesh_type<Dim>,
-                                   typename TestFixture::centering_type<Dim>>>(i);
-=======
-            bcField[i] = std::make_shared<ippl::PeriodicFace<field_type<Dim>>>(i);
->>>>>>> 7f802d8f
+            bcField[i] =
+                std::make_shared<ippl::PeriodicFace<typename TestFixture::field_type<Dim>>>(i);
         }
         bcField.findBCNeighbors(*field);
         bcField.apply(*field);
@@ -169,13 +160,7 @@
     auto check = [&]<unsigned Dim>(std::shared_ptr<typename TestFixture::field_type<Dim>>& field,
                                    typename TestFixture::bc_type<Dim>& bcField) {
         for (size_t i = 0; i < 2 * Dim; ++i) {
-<<<<<<< HEAD
-            bcField[i] = std::make_shared<
-                ippl::NoBcFace<TypeParam, Dim, typename TestFixture::mesh_type<Dim>,
-                               typename TestFixture::centering_type<Dim>>>(i);
-=======
-            bcField[i] = std::make_shared<ippl::NoBcFace<field_type<Dim>>>(i);
->>>>>>> 7f802d8f
+            bcField[i] = std::make_shared<ippl::NoBcFace<typename TestFixture::field_type<Dim>>>(i);
         }
         bcField.findBCNeighbors(*field);
         bcField.apply(*field);
@@ -190,13 +175,7 @@
     auto check = [&]<unsigned Dim>(std::shared_ptr<typename TestFixture::field_type<Dim>>& field,
                                    typename TestFixture::bc_type<Dim>& bcField) {
         for (size_t i = 0; i < 2 * Dim; ++i) {
-<<<<<<< HEAD
-            bcField[i] = std::make_shared<
-                ippl::ZeroFace<TypeParam, Dim, typename TestFixture::mesh_type<Dim>,
-                               typename TestFixture::centering_type<Dim>>>(i);
-=======
-            bcField[i] = std::make_shared<ippl::ZeroFace<field_type<Dim>>>(i);
->>>>>>> 7f802d8f
+            bcField[i] = std::make_shared<ippl::ZeroFace<typename TestFixture::field_type<Dim>>>(i);
         }
         bcField.findBCNeighbors(*field);
         bcField.apply(*field);
@@ -211,13 +190,9 @@
     auto check = [&]<unsigned Dim>(std::shared_ptr<typename TestFixture::field_type<Dim>>& field,
                                    typename TestFixture::bc_type<Dim>& bcField) {
         for (size_t i = 0; i < 2 * Dim; ++i) {
-<<<<<<< HEAD
-            bcField[i] = std::make_shared<
-                ippl::ConstantFace<TypeParam, Dim, typename TestFixture::mesh_type<Dim>,
-                                   typename TestFixture::centering_type<Dim>>>(i, constant);
-=======
-            bcField[i] = std::make_shared<ippl::ConstantFace<field_type<Dim>>>(i, constant);
->>>>>>> 7f802d8f
+            bcField[i] =
+                std::make_shared<ippl::ConstantFace<typename TestFixture::field_type<Dim>>>(
+                    i, constant);
         }
         bcField.findBCNeighbors(*field);
         bcField.apply(*field);
@@ -232,13 +207,9 @@
     auto check = [&]<unsigned Dim>(std::shared_ptr<typename TestFixture::field_type<Dim>>& field,
                                    typename TestFixture::bc_type<Dim>& bcField) {
         for (size_t i = 0; i < 2 * Dim; ++i) {
-<<<<<<< HEAD
-            bcField[i] = std::make_shared<
-                ippl::ExtrapolateFace<TypeParam, Dim, typename TestFixture::mesh_type<Dim>,
-                                      typename TestFixture::centering_type<Dim>>>(i, 0.0, 1.0);
-=======
-            bcField[i] = std::make_shared<ippl::ExtrapolateFace<field_type<Dim>>>(i, 0.0, 1.0);
->>>>>>> 7f802d8f
+            bcField[i] =
+                std::make_shared<ippl::ExtrapolateFace<typename TestFixture::field_type<Dim>>>(
+                    i, 0.0, 1.0);
         }
         bcField.findBCNeighbors(*field);
         bcField.apply(*field);
