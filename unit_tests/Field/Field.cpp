//
// Unit test FieldTest
//   Test the functionality of the class Field.
//
// Copyright (c) 2020, Matthias Frey, Paul Scherrer Institut, Villigen PSI, Switzerland
// All rights reserved
//
// This file is part of IPPL.
//
// IPPL is free software: you can redistribute it and/or modify
// it under the terms of the GNU General Public License as published by
// the Free Software Foundation, either version 3 of the License, or
// (at your option) any later version.
//
// You should have received a copy of the GNU General Public License
// along with IPPL. If not, see <https://www.gnu.org/licenses/>.
//
#include "Ippl.h"

#include <cmath>

#include "MultirankUtils.h"
#include "gtest/gtest.h"

class FieldTest : public ::testing::Test, public MultirankUtils<1, 2, 3, 4, 5, 6> {
public:
<<<<<<< HEAD
    template <unsigned Dim>
    using field_type = ippl::Field<double, Dim>;

    template <unsigned Dim>
    using vfield_type = ippl::Field<ippl::Vector<double, Dim>, Dim>;

    template <unsigned Dim>
    using mesh_type = ippl::UniformCartesian<double, Dim>;

    template <unsigned Dim>
    using layout_type = ippl::FieldLayout<Dim>;
=======
    static constexpr size_t dim = 3;
    using Mesh_t = ippl::UniformCartesian<double, dim>;
    using Centering_t = Mesh_t::DefaultCentering;
    using field_type = ippl::Field<double, dim, Mesh_t, Centering_t> ;
    using bc_type = ippl::BConds<double, dim, Mesh_t, Centering_t>;
    using vector_field_type = ippl::Field<ippl::Vector<double, dim>, dim, Mesh_t, Centering_t>;
    using layout_type = ippl::FieldLayout<dim> ;
>>>>>>> 310d6fe5

    FieldTest()
        : nPoints(16) {
        setup(this);
    }

    template <unsigned Idx, unsigned Dim>
    void setupDim() {
        ippl::Index I(nPoints);
        std::array<ippl::Index, Dim> args;
        args.fill(I);
        auto owned = std::make_from_tuple<ippl::NDIndex<Dim>>(args);

        double dx = 1.0 / double(nPoints);
        ippl::Vector<double, Dim> hx;
        ippl::Vector<double, Dim> origin;

        ippl::e_dim_tag domDec[Dim];  // Specifies SERIAL, PARALLEL dims
        for (unsigned d = 0; d < Dim; d++) {
            domDec[d] = ippl::PARALLEL;
            hx[d]     = dx;
            origin[d] = 0;
        }

        auto layout            = std::make_shared<layout_type<Dim>>(owned, domDec);
        std::get<Idx>(layouts) = layout;

<<<<<<< HEAD
        std::get<Idx>(meshes) = std::make_shared<mesh_type<Dim>>(owned, hx, origin);
=======
        double dx                        = 1.0 / double(nPoints);
        ippl::Vector<double, dim> hx     = {dx, dx, dx};
        ippl::Vector<double, dim> origin = {0, 0, 0};
        mesh                             = std::make_shared<Mesh_t>(owned, hx, origin);
>>>>>>> 310d6fe5

        std::get<Idx>(fields) = std::make_unique<field_type<Dim>>(*std::get<Idx>(meshes), *layout);
    }

<<<<<<< HEAD
    PtrCollection<std::shared_ptr, field_type> fields;
    PtrCollection<std::shared_ptr, mesh_type> meshes;
    PtrCollection<std::shared_ptr, layout_type> layouts;
=======
    std::unique_ptr<field_type> field;
    std::shared_ptr<Mesh_t> mesh;
    std::shared_ptr<layout_type> layout;
>>>>>>> 310d6fe5
    size_t nPoints;
};

TEST_F(FieldTest, Sum) {
    double val = 1.0;

    auto check = [&]<unsigned Dim>(std::shared_ptr<field_type<Dim>>& field) {
        *field = val;

        double sum = field->sum();

        ASSERT_DOUBLE_EQ(val * std::pow(nPoints, Dim), sum);
    };

    apply(check, fields);
}

TEST_F(FieldTest, Norm1) {
    double val = -1.5;

    auto check = [&]<unsigned Dim>(std::shared_ptr<field_type<Dim>>& field) {
        *field = val;

        double norm1 = ippl::norm(*field, 1);

        ASSERT_DOUBLE_EQ(-val * std::pow(nPoints, Dim), norm1);
    };

    apply(check, fields);
}

TEST_F(FieldTest, Norm2) {
    double val = 1.5;

    auto check = [&]<unsigned Dim>(std::shared_ptr<field_type<Dim>>& field) {
        *field = val;

        double norm2 = ippl::norm(*field);

        ASSERT_DOUBLE_EQ(std::sqrt(val * val * std::pow(nPoints, Dim)), norm2);
    };

    apply(check, fields);
}

TEST_F(FieldTest, NormInf) {
    auto check = [&]<unsigned Dim>(std::shared_ptr<field_type<Dim>>& field) {
        const ippl::NDIndex<Dim> lDom = field->getLayout().getLocalNDIndex();

        auto view = field->getView();
        Kokkos::parallel_for(
            "Set field", field->getRangePolicy(),
            KOKKOS_LAMBDA<typename... Idx>(const Idx... args) {
                double tot = (args + ...);
                for (unsigned d = 0; d < Dim; d++)
                    tot += lDom[d].first();
                view(args...) = tot - 1;
            });

        double normInf = ippl::norm(*field, 0);

        double val = -1.0 + Dim * nPoints;

        ASSERT_DOUBLE_EQ(val, normInf);
    };

    apply(check, fields);
}

TEST_F(FieldTest, VolumeIntegral) {
    auto check = [&]<unsigned Dim>(std::shared_ptr<field_type<Dim>>& field) {
        const ippl::NDIndex<Dim> lDom = field->getLayout().getLocalNDIndex();
        const int shift               = field->getNghost();

        const double dx = 1. / nPoints;
        auto view       = field->getView();
        const double pi = acos(-1.0);

        // x_i (coordinate space) / dx = x_i (index space) + domain_i,0 - shift + 0.5
        auto toCoords = KOKKOS_LAMBDA<size_t D>(size_t x) {
            return (x + lDom[D].first() - shift + 0.5) * dx;
        };

        // sin(2 pi x) * sin(2 pi y) * ...
        auto fieldVal = KOKKOS_LAMBDA<size_t... Dims, typename... Idx>(std::index_sequence<Dims...>,
                                                                       const Idx... args) {
            return ((sin(2 * pi * toCoords.template operator()<Dims>(args))) * ...);
        };

        Kokkos::parallel_for(
            "Set field", field->getRangePolicy(),
            KOKKOS_LAMBDA<typename... Idx>(const Idx... args) {
                view(args...) = fieldVal(std::make_index_sequence<Dim>{}, args...);
            });

        ASSERT_NEAR(field->getVolumeIntegral(), 0., 1e-15);
    };

    apply(check, fields);
}

TEST_F(FieldTest, VolumeIntegral2) {
    auto check = [&]<unsigned Dim>(std::shared_ptr<field_type<Dim>>& field) {
        *field          = 1.;
        double integral = field->getVolumeIntegral();
        double volume   = field->get_mesh().getMeshVolume();
        ASSERT_DOUBLE_EQ(integral, volume);
    };

    apply(check, fields);
}

TEST_F(FieldTest, Grad) {
    auto check = [&]<unsigned Dim>(std::shared_ptr<field_type<Dim>>& field) {
        *field = 1.;

<<<<<<< HEAD
        vfield_type<Dim> vfield(field->get_mesh(), field->getLayout());
        vfield = grad(*field);
=======
    vector_field_type vfield(*mesh, *layout);
    vfield = grad(*field);
>>>>>>> 310d6fe5

        const int shift = vfield.getNghost();
        auto view       = vfield.getView();
        auto mirror     = Kokkos::create_mirror_view(view);
        Kokkos::deep_copy(mirror, view);

        nestedViewLoop<Dim>(mirror, shift, [&]<typename... Idx>(const Idx... args) {
            for (size_t d = 0; d < Dim; d++)
                ASSERT_DOUBLE_EQ(mirror(args...)[d], 0.);
        });
    };

    apply(check, fields);
}

TEST_F(FieldTest, Div) {
    auto dx    = 1. / nPoints;
    auto check = [&]<unsigned Dim>(std::shared_ptr<field_type<Dim>>& field) {
        vfield_type<Dim> vfield(field->get_mesh(), field->getLayout());
        auto view        = vfield.getView();
        const int vshift = vfield.getNghost();

        const ippl::NDIndex<Dim> lDom = vfield.getLayout().getLocalNDIndex();

        Kokkos::parallel_for(
            "Set field", vfield.getRangePolicy(vshift),
            KOKKOS_LAMBDA<typename... Idx>(const Idx... args) {
                view(args...) = {(double)args...};
                for (unsigned d = 0; d < Dim; d++)
                    view(args...)[d] = (view(args...)[d] + lDom[d].first() - vshift + 0.5) * dx;
            });

        *field = div(vfield);

        const int shift = field->getNghost();
        auto mirror     = Kokkos::create_mirror_view(field->getView());
        Kokkos::deep_copy(mirror, field->getView());

        nestedViewLoop<Dim>(mirror, shift, [&]<typename... Idx>(const Idx... args) {
            ASSERT_DOUBLE_EQ(mirror(args...), Dim);
        });
    };

    apply(check, fields);
}

TEST_F(FieldTest, Curl) {
<<<<<<< HEAD
    // Restrict to 3D case for now
    auto mesh              = std::get<2>(meshes);
    auto layout            = std::get<2>(layouts);
    constexpr unsigned dim = 3;

    vfield_type<dim> vfield(*mesh, *layout);
=======
    vector_field_type vfield(*mesh, *layout);
>>>>>>> 310d6fe5
    const int nghost = vfield.getNghost();
    auto view_field  = vfield.getView();

    auto lDom                        = layout->getLocalNDIndex();
    ippl::Vector<double, dim> hx     = mesh->getMeshSpacing();
    ippl::Vector<double, dim> origin = mesh->getOrigin();

    auto mirror = Kokkos::create_mirror_view(view_field);
    Kokkos::deep_copy(mirror, view_field);

    for (unsigned int gd = 0; gd < dim; ++gd) {
        bool dim0 = (gd == 0);
        bool dim1 = (gd == 1);
        bool dim2 = (gd == 2);

        for (size_t i = 0; i < view_field.extent(0); ++i) {
            for (size_t j = 0; j < view_field.extent(1); ++j) {
                for (size_t k = 0; k < view_field.extent(2); ++k) {
                    // local to global index conversion
                    const int ig = i + lDom[0].first() - nghost;
                    const int jg = j + lDom[1].first() - nghost;
                    const int kg = k + lDom[2].first() - nghost;

                    double x = (ig + 0.5) * hx[0] + origin[0];
                    double y = (jg + 0.5) * hx[1] + origin[1];
                    double z = (kg + 0.5) * hx[2] + origin[2];

                    mirror(i, j, k)[gd] = dim0 * (y * z) + dim1 * (x * z) + dim2 * (x * y);
                }
            }
        }
    }

    Kokkos::deep_copy(view_field, mirror);

    vector_field_type result(*mesh, *layout);
    result = curl(vfield);

    const int shift = result.getNghost();
    auto view       = result.getView();
    mirror          = Kokkos::create_mirror_view(view);
    Kokkos::deep_copy(mirror, view);

    for (size_t i = shift; i < mirror.extent(0) - shift; ++i) {
        for (size_t j = shift; j < mirror.extent(1) - shift; ++j) {
            for (size_t k = shift; k < mirror.extent(2) - shift; ++k) {
                for (size_t d = 0; d < dim; ++d) {
                    ASSERT_DOUBLE_EQ(mirror(i, j, k)[d], 0.);
                }
            }
        }
    }
}

TEST_F(FieldTest, Hessian) {
<<<<<<< HEAD
    auto check = [&]<unsigned Dim>(std::shared_ptr<mesh_type<Dim>>& mesh,
                                   std::shared_ptr<layout_type<Dim>>& layout) {
        typedef ippl::Vector<double, Dim> Vector_t;
        typedef ippl::Field<ippl::Vector<Vector_t, Dim>, Dim> MField_t;

        ippl::Field<double, Dim> field(*mesh, *layout);
        int nghost      = field.getNghost();
        auto view_field = field.getView();

        auto lDom                        = layout->getLocalNDIndex();
        ippl::Vector<double, Dim> hx     = mesh->getMeshSpacing();
        ippl::Vector<double, Dim> origin = mesh->getOrigin();

        auto toCoords = KOKKOS_LAMBDA<size_t D>(size_t x) {
            return (0.5 + x + lDom[D].first() - nghost) * hx[D];
        };

        auto fieldVal = KOKKOS_LAMBDA<size_t... Dims, typename... Idx>(std::index_sequence<Dims...>,
                                                                       const Idx... args) {
            return ((toCoords.template operator()<Dims>(args)) * ...);
        };

        Kokkos::parallel_for(
            "Set field", field.getRangePolicy(nghost),
            KOKKOS_LAMBDA<typename... Idx>(const Idx... args) {
                view_field(args...) = fieldVal(std::make_index_sequence<Dim>{}, args...);
            });

        MField_t result(*mesh, *layout);
        result = hess(field);

        nghost             = result.getNghost();
        auto view_result   = result.getView();
        auto mirror_result = Kokkos::create_mirror_view(view_result);
        Kokkos::deep_copy(mirror_result, view_result);

        nestedViewLoop<Dim>(mirror_result, nghost, [&]<typename... Idx>(const Idx... args) {
            double det = 0;
            for (unsigned d = 0; d < Dim; d++)
                det += mirror_result(args...)[d][d];
            ASSERT_DOUBLE_EQ(det, 0.);
        });
    };

    auto pair = zip(meshes, layouts);
    apply(check, pair);
=======
    typedef ippl::Vector<double, dim> Vector_t;
    typedef ippl::Field<ippl::Vector<Vector_t, dim>, dim, Mesh_t, Centering_t> matrix_field_type;

    field_type field(*mesh, *layout);
    int nghost      = field.getNghost();
    auto view_field = field.getView();

    auto lDom                        = this->layout->getLocalNDIndex();
    ippl::Vector<double, dim> hx     = this->mesh->getMeshSpacing();
    ippl::Vector<double, dim> origin = this->mesh->getOrigin();

    auto mirror = Kokkos::create_mirror_view(view_field);
    Kokkos::deep_copy(mirror, view_field);

    for (size_t i = 0; i < view_field.extent(0); ++i) {
        for (size_t j = 0; j < view_field.extent(1); ++j) {
            for (size_t k = 0; k < view_field.extent(2); ++k) {
                // local to global index conversion
                const int ig = i + lDom[0].first() - nghost;
                const int jg = j + lDom[1].first() - nghost;
                const int kg = k + lDom[2].first() - nghost;

                double x = (ig + 0.5) * hx[0] + origin[0];
                double y = (jg + 0.5) * hx[1] + origin[1];
                double z = (kg + 0.5) * hx[2] + origin[2];

                mirror(i, j, k) = x * y * z;
            }
        }
    }

    Kokkos::deep_copy(view_field, mirror);

    matrix_field_type result(*mesh, *layout);
    result = hess(field);

    nghost             = result.getNghost();
    auto view_result   = result.getView();
    auto mirror_result = Kokkos::create_mirror_view(view_result);
    Kokkos::deep_copy(mirror_result, view_result);

    for (size_t i = nghost; i < view_result.extent(0) - nghost; ++i) {
        for (size_t j = nghost; j < view_result.extent(1) - nghost; ++j) {
            for (size_t k = nghost; k < view_result.extent(2) - nghost; ++k) {
                double det = mirror_result(i, j, k)[0][0] + mirror_result(i, j, k)[1][1]
                             + mirror_result(i, j, k)[2][2];

                ASSERT_DOUBLE_EQ(det, 0.);
            }
        }
    }
>>>>>>> 310d6fe5
}

int main(int argc, char* argv[]) {
    Ippl ippl(argc, argv);
    ::testing::InitGoogleTest(&argc, argv);
    return RUN_ALL_TESTS();
}<|MERGE_RESOLUTION|>--- conflicted
+++ resolved
@@ -24,27 +24,21 @@
 
 class FieldTest : public ::testing::Test, public MultirankUtils<1, 2, 3, 4, 5, 6> {
 public:
-<<<<<<< HEAD
-    template <unsigned Dim>
-    using field_type = ippl::Field<double, Dim>;
-
-    template <unsigned Dim>
-    using vfield_type = ippl::Field<ippl::Vector<double, Dim>, Dim>;
-
     template <unsigned Dim>
     using mesh_type = ippl::UniformCartesian<double, Dim>;
 
     template <unsigned Dim>
+    using centering_type = typename mesh_type<Dim>::DefaultCentering;
+
+    template <unsigned Dim>
+    using field_type = ippl::Field<double, Dim, mesh_type<Dim>, centering_type<Dim>>;
+
+    template <unsigned Dim>
+    using vfield_type =
+        ippl::Field<ippl::Vector<double, Dim>, Dim, mesh_type<Dim>, centering_type<Dim>>;
+
+    template <unsigned Dim>
     using layout_type = ippl::FieldLayout<Dim>;
-=======
-    static constexpr size_t dim = 3;
-    using Mesh_t = ippl::UniformCartesian<double, dim>;
-    using Centering_t = Mesh_t::DefaultCentering;
-    using field_type = ippl::Field<double, dim, Mesh_t, Centering_t> ;
-    using bc_type = ippl::BConds<double, dim, Mesh_t, Centering_t>;
-    using vector_field_type = ippl::Field<ippl::Vector<double, dim>, dim, Mesh_t, Centering_t>;
-    using layout_type = ippl::FieldLayout<dim> ;
->>>>>>> 310d6fe5
 
     FieldTest()
         : nPoints(16) {
@@ -72,27 +66,14 @@
         auto layout            = std::make_shared<layout_type<Dim>>(owned, domDec);
         std::get<Idx>(layouts) = layout;
 
-<<<<<<< HEAD
         std::get<Idx>(meshes) = std::make_shared<mesh_type<Dim>>(owned, hx, origin);
-=======
-        double dx                        = 1.0 / double(nPoints);
-        ippl::Vector<double, dim> hx     = {dx, dx, dx};
-        ippl::Vector<double, dim> origin = {0, 0, 0};
-        mesh                             = std::make_shared<Mesh_t>(owned, hx, origin);
->>>>>>> 310d6fe5
 
         std::get<Idx>(fields) = std::make_unique<field_type<Dim>>(*std::get<Idx>(meshes), *layout);
     }
 
-<<<<<<< HEAD
     PtrCollection<std::shared_ptr, field_type> fields;
     PtrCollection<std::shared_ptr, mesh_type> meshes;
     PtrCollection<std::shared_ptr, layout_type> layouts;
-=======
-    std::unique_ptr<field_type> field;
-    std::shared_ptr<Mesh_t> mesh;
-    std::shared_ptr<layout_type> layout;
->>>>>>> 310d6fe5
     size_t nPoints;
 };
 
@@ -209,13 +190,8 @@
     auto check = [&]<unsigned Dim>(std::shared_ptr<field_type<Dim>>& field) {
         *field = 1.;
 
-<<<<<<< HEAD
         vfield_type<Dim> vfield(field->get_mesh(), field->getLayout());
         vfield = grad(*field);
-=======
-    vector_field_type vfield(*mesh, *layout);
-    vfield = grad(*field);
->>>>>>> 310d6fe5
 
         const int shift = vfield.getNghost();
         auto view       = vfield.getView();
@@ -263,16 +239,12 @@
 }
 
 TEST_F(FieldTest, Curl) {
-<<<<<<< HEAD
     // Restrict to 3D case for now
     auto mesh              = std::get<2>(meshes);
     auto layout            = std::get<2>(layouts);
     constexpr unsigned dim = 3;
 
     vfield_type<dim> vfield(*mesh, *layout);
-=======
-    vector_field_type vfield(*mesh, *layout);
->>>>>>> 310d6fe5
     const int nghost = vfield.getNghost();
     auto view_field  = vfield.getView();
 
@@ -308,7 +280,7 @@
 
     Kokkos::deep_copy(view_field, mirror);
 
-    vector_field_type result(*mesh, *layout);
+    vfield_type<dim> result(*mesh, *layout);
     result = curl(vfield);
 
     const int shift = result.getNghost();
@@ -328,13 +300,13 @@
 }
 
 TEST_F(FieldTest, Hessian) {
-<<<<<<< HEAD
     auto check = [&]<unsigned Dim>(std::shared_ptr<mesh_type<Dim>>& mesh,
                                    std::shared_ptr<layout_type<Dim>>& layout) {
         typedef ippl::Vector<double, Dim> Vector_t;
-        typedef ippl::Field<ippl::Vector<Vector_t, Dim>, Dim> MField_t;
-
-        ippl::Field<double, Dim> field(*mesh, *layout);
+        typedef ippl::Field<ippl::Vector<Vector_t, Dim>, Dim, mesh_type<Dim>, centering_type<Dim>>
+            MField_t;
+
+        field_type<Dim> field(*mesh, *layout);
         int nghost      = field.getNghost();
         auto view_field = field.getView();
 
@@ -375,59 +347,6 @@
 
     auto pair = zip(meshes, layouts);
     apply(check, pair);
-=======
-    typedef ippl::Vector<double, dim> Vector_t;
-    typedef ippl::Field<ippl::Vector<Vector_t, dim>, dim, Mesh_t, Centering_t> matrix_field_type;
-
-    field_type field(*mesh, *layout);
-    int nghost      = field.getNghost();
-    auto view_field = field.getView();
-
-    auto lDom                        = this->layout->getLocalNDIndex();
-    ippl::Vector<double, dim> hx     = this->mesh->getMeshSpacing();
-    ippl::Vector<double, dim> origin = this->mesh->getOrigin();
-
-    auto mirror = Kokkos::create_mirror_view(view_field);
-    Kokkos::deep_copy(mirror, view_field);
-
-    for (size_t i = 0; i < view_field.extent(0); ++i) {
-        for (size_t j = 0; j < view_field.extent(1); ++j) {
-            for (size_t k = 0; k < view_field.extent(2); ++k) {
-                // local to global index conversion
-                const int ig = i + lDom[0].first() - nghost;
-                const int jg = j + lDom[1].first() - nghost;
-                const int kg = k + lDom[2].first() - nghost;
-
-                double x = (ig + 0.5) * hx[0] + origin[0];
-                double y = (jg + 0.5) * hx[1] + origin[1];
-                double z = (kg + 0.5) * hx[2] + origin[2];
-
-                mirror(i, j, k) = x * y * z;
-            }
-        }
-    }
-
-    Kokkos::deep_copy(view_field, mirror);
-
-    matrix_field_type result(*mesh, *layout);
-    result = hess(field);
-
-    nghost             = result.getNghost();
-    auto view_result   = result.getView();
-    auto mirror_result = Kokkos::create_mirror_view(view_result);
-    Kokkos::deep_copy(mirror_result, view_result);
-
-    for (size_t i = nghost; i < view_result.extent(0) - nghost; ++i) {
-        for (size_t j = nghost; j < view_result.extent(1) - nghost; ++j) {
-            for (size_t k = nghost; k < view_result.extent(2) - nghost; ++k) {
-                double det = mirror_result(i, j, k)[0][0] + mirror_result(i, j, k)[1][1]
-                             + mirror_result(i, j, k)[2][2];
-
-                ASSERT_DOUBLE_EQ(det, 0.);
-            }
-        }
-    }
->>>>>>> 310d6fe5
 }
 
 int main(int argc, char* argv[]) {
