build/
build*/
<<<<<<< HEAD

*pycache*
*png
*svg

.gitignore
*puml*
cmake/
doc/
./old
*old*

# ignore build directories
build*/

# ignore .vscode directory
.vscode

compile.sh
cmake.sh
run_penningtrap.sh
launch_paraview.sh
doc/Doxyfile
cmake/Dependencies.cmake
=======
.vscode
.cache
*__pycache__
>>>>>>> 6cc788c9
<|MERGE_RESOLUTION|>--- conflicted
+++ resolved
@@ -1,32 +1,16 @@
-build/
-build*/
-<<<<<<< HEAD
 
+.vscode
+
+.cache
 *pycache*
+*__pycache__
+
 *png
 *svg
+*puml*
 
-.gitignore
-*puml*
-cmake/
-doc/
 ./old
 *old*
 
-# ignore build directories
+build/
 build*/
-
-# ignore .vscode directory
-.vscode
-
-compile.sh
-cmake.sh
-run_penningtrap.sh
-launch_paraview.sh
-doc/Doxyfile
-cmake/Dependencies.cmake
-=======
-.vscode
-.cache
-*__pycache__
->>>>>>> 6cc788c9
