#ifndef IPPL_ALVINE_MANAGER_H
#define IPPL_ALVINE_MANAGER_H

#include <memory>

#include "FieldContainer.hpp"
#include "FieldSolver.hpp"
#include "LoadBalancer.hpp"
#include "Manager/BaseManager.h"
#include "Manager/FieldSolverBase.h"
#include "Manager/PicManager.h"
#include "ParticleContainer.hpp"
#include "ParticleFieldStrategy.hpp"
#include "Random/Distribution.h"
#include "Random/InverseTransformSampling.h"
#include "Random/NormalDistribution.h"
#include "Random/Randn.h"

using view_type = typename ippl::detail::ViewType<ippl::Vector<double, Dim>, 1>::view_type;

template <typename T, unsigned Dim>
class AlvineManager
    : public ippl::PicManager<T, Dim, ParticleContainerBase, FieldContainerBase,
                              LoadBalanceStrategy, FieldSolverStrategy<FieldContainerBase>> {
public:
    using particle_field_strategy_type =
        typename std::shared_ptr<ParticleFieldStrategy<FieldContainerBase, ParticleContainerBase>>;

protected:
    unsigned nt_m;
    unsigned it_m;
    unsigned np_m;
    Vector_t<int, Dim> nr_m;
    std::array<bool, Dim> decomp_m;
    bool isAllPeriodic_m;
    ippl::NDIndex<Dim> domain_m;
    std::string solver_m;
    double lbt_m;
    particle_field_strategy_type particle_field_strategy_m;

public:
    AlvineManager(unsigned nt_, Vector_t<int, Dim>& nr_, std::string& solver_, double lbt_)
        : ippl::PicManager<T, Dim, ParticleContainerBase, FieldContainerBase, LoadBalanceStrategy,
                           FieldSolverStrategy<FieldContainerBase>>()
        , nt_m(nt_)
        , nr_m(nr_)
        , solver_m(solver_)
        , lbt_m(lbt_)
        , particle_field_strategy_m(nullptr) {}

    ~AlvineManager() {}

protected:
    double time_m;
    double dt_m;
    double energy_m;
    Vector_t<double, Dim> rmin_m;
    Vector_t<double, Dim> rmax_m;
    Vector_t<double, Dim> origin_m;
    Vector_t<double, Dim> hr_m;

public:
    void setParticleFieldStrategy(particle_field_strategy_type particle_field_strategy) {
        particle_field_strategy_m = particle_field_strategy;
    }

    double getTime() { return time_m; }

    void setTime(double time_) { time_m = time_; }

    int getNt() const { return nt_m; }

    void setNt(int nt_) { nt_m = nt_; }

    virtual void dump(){/* default does nothing */};

    void pre_step() override {
        Inform m("Pre-step");
        m << "Done" << endl;
    }

    void post_step() override {
        this->time_m += this->dt_m;
        this->it_m++;

        this->dump();
    }

    void grid2par() override {
        if (particle_field_strategy_m) {
            particle_field_strategy_m->grid2par(this->fcontainer_m, this->pcontainer_m);
        } else {
            throw std::runtime_error("Particle-Field strategy not defined");
        }
    }

    void par2grid() override {
        if (particle_field_strategy_m) {
            particle_field_strategy_m->par2grid(this->fcontainer_m, this->pcontainer_m);
        } else {
            throw std::runtime_error("Particle-Field strategy not defined");
        }
    }

    void updateFields() {
        if (particle_field_strategy_m) {
            particle_field_strategy_m->updateFields(this->fcontainer_m);
        } else {
            throw std::runtime_error("Particle-Field strategy not defined");
        }
    }
<<<<<<< HEAD
                                
    void scatterCIC() {
      this->fcontainer_m->getOmegaField() = 0.0;
      if constexpr (Dim == 2) {
          scatter(this->pcontainer_m->omega, this->fcontainer_m->getOmegaField(), this->pcontainer_m->R);
      } else if constexpr (Dim == 3) {
        //TODO: for some reason the scatter method doesn't work in three dimensions but gather does. 
      }
    }

    void computeEnergy() {
        std::shared_ptr<ParticleContainer<T, Dim>> pc = std::dynamic_pointer_cast<ParticleContainer<T, Dim>>(this->pcontainer_m);

        this->energy_m = 0.0;
        Kokkos::parallel_reduce(
            "Compute energy", this->np_m,
            KOKKOS_LAMBDA(const int i, double& local_sum) {
                for (unsigned d = 0; d < Dim; d++) {
                    local_sum += pc->P(i)[d] * pc->P(i)[d];
                }
            },
            this->energy_m
        );
    }
=======
>>>>>>> 6283e823
};
#endif<|MERGE_RESOLUTION|>--- conflicted
+++ resolved
@@ -109,7 +109,6 @@
             throw std::runtime_error("Particle-Field strategy not defined");
         }
     }
-<<<<<<< HEAD
                                 
     void scatterCIC() {
       this->fcontainer_m->getOmegaField() = 0.0;
@@ -134,7 +133,5 @@
             this->energy_m
         );
     }
-=======
->>>>>>> 6283e823
 };
 #endif