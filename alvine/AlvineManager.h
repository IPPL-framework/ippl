--- conflicted
+++ resolved
@@ -108,8 +108,7 @@
         }
 
     }
-
-<<<<<<< HEAD
+                                
     void scatterCIC() {
       this->fcontainer_m->getOmegaField() = 0.0;
       if constexpr (Dim == 2) {
@@ -130,8 +129,5 @@
           },
           this->energy_m);
     }
-
-=======
->>>>>>> e2e11666
 };
 #endif