#ifndef IPPL_ALVINE_MANAGER_H
#define IPPL_ALVINE_MANAGER_H

#include <memory>

#include "FieldContainer.hpp"
#include "FieldSolver.hpp"
#include "LoadBalancer.hpp"
#include "Manager/BaseManager.h"
#include "Manager/PicManager.h"
#include "ParticleContainer.hpp"
#include "Random/Distribution.h"
#include "Random/InverseTransformSampling.h"
#include "Random/NormalDistribution.h"
#include "Random/Randn.h"

using view_type = typename ippl::detail::ViewType<ippl::Vector<double, Dim>, 1>::view_type;

template <typename T, unsigned Dim>
class AlvineManager
    : public ippl::PicManager<T, Dim, ParticleContainer<T, Dim>, FieldContainer<T, Dim>,
                              LoadBalancer<T, Dim>> {
public:
    using ParticleContainer_t = ParticleContainer<T, Dim>;
    using FieldContainer_t = FieldContainer<T, Dim>;
    using FieldSolver_t= FieldSolver<T, Dim>;
    using LoadBalancer_t= LoadBalancer<T, Dim>;
    using Base= ippl::ParticleBase<ippl::ParticleSpatialLayout<T, Dim>>;

protected:
    unsigned nt_m;
    unsigned it_m;
    unsigned np_m;
    Vector_t<int, Dim> nr_m;
    std::array<bool, Dim> decomp_m;
    bool isAllPeriodic_m;
    ippl::NDIndex<Dim> domain_m;
    std::string solver_m;
    double lbt_m;

public:
    AlvineManager(unsigned nt_, Vector_t<int, Dim>& nr_, std::string& solver_, double lbt_)
        : ippl::PicManager<T, Dim, ParticleContainer<T, Dim>, FieldContainer<T, Dim>, LoadBalancer<T, Dim>>() 
        , nt_m(nt_)
        , nr_m(nr_)
        , solver_m(solver_)
        , lbt_m(lbt_) {}

    ~AlvineManager(){}

protected:
    double time_m;
    double dt_m;
    Vector_t<double, Dim> rmin_m;
    Vector_t<double, Dim> rmax_m;
    Vector_t<double, Dim> origin_m;
    Vector_t<double, Dim> hr_m;

public:

    double getTime() { return time_m; }

    void setTime(double time_) { time_m = time_; }

    int getNt() const { return nt_m; }

    void setNt(int nt_) { nt_m = nt_; }

    virtual void dump() { /* default does nothing */ };

    void pre_step() override {
        Inform m("Pre-step");
        m << "Done" << endl;
    }

    void post_step() override {
      this->time_m += this->dt_m;
      this->it_m++;

      this->dump();
    }

    void grid2par() override { gatherCIC(); }

    void gatherCIC() {
      this->pcontainer_m->P = 0.0;
      gather(this->pcontainer_m->P, this->fcontainer_m->getUField(), this->pcontainer_m->R);
    }

    void par2grid() override { scatterCIC(); }

    void computeVelocityField() {

      VField_t<T, Dim> u_field = this->fcontainer_m->getUField();
      u_field = 0.0;

<<<<<<< HEAD
      const int nghost = u_field.getNghost();
      auto view = u_field.getView();

      auto omega_view = this->fcontainer_m->getOmegaField().getView();
      this->fcontainer_m->getOmegaField().fillHalo();
=======
>>>>>>> 9359fc14

      if constexpr (Dim == 2) {
        const int nghost = u_field.getNghost();
        auto view = u_field.getView();

        auto omega_view = this->fcontainer_m->getOmegaField().getView();
        this->fcontainer_m->getOmegaField().fillHalo();

        Kokkos::parallel_for(
            "Assign rhs", ippl::getRangePolicy(view, nghost),
            KOKKOS_LAMBDA(const int i, const int j) {
                view(i, j) = {
                        (omega_view(i, j + 1) - omega_view(i, j - 1)) / (2 * this->hr_m(1)), 
                        (omega_view(i + 1, j) - omega_view(i - 1, j)) / (2 * this->hr_m(0))
                        };

            });
      } else if constexpr (Dim == 3) {
        //TODO compute velocity field in 3D, this should be a simple curl operation (one line)
      }
    }

    void scatterCIC() {
      this->fcontainer_m->getOmegaField() = 0.0;
      if constexpr (Dim == 2) {
          scatter(this->pcontainer_m->omega, this->fcontainer_m->getOmegaField(), this->pcontainer_m->R);
      } else if constexpr (Dim == 3) {
        //TODO: for some reason the scatter method doesn't work in three dimensions but gather does. 
      }
    }
};
#endif<|MERGE_RESOLUTION|>--- conflicted
+++ resolved
@@ -94,15 +94,6 @@
       VField_t<T, Dim> u_field = this->fcontainer_m->getUField();
       u_field = 0.0;
 
-<<<<<<< HEAD
-      const int nghost = u_field.getNghost();
-      auto view = u_field.getView();
-
-      auto omega_view = this->fcontainer_m->getOmegaField().getView();
-      this->fcontainer_m->getOmegaField().fillHalo();
-=======
->>>>>>> 9359fc14
-
       if constexpr (Dim == 2) {
         const int nghost = u_field.getNghost();
         auto view = u_field.getView();
