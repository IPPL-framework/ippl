#ifndef IPPL_VORTEX_IN_CELL_MANAGER_H
#define IPPL_VORTEX_IN_CELL_MANAGER_H

#include <memory>

#include "AlvineManager.h"
#include "FieldContainer.hpp"
#include "FieldSolver.hpp"
#include "LoadBalancer.hpp"
#include "ParticleFieldStrategy.hpp"
#include "Manager/BaseManager.h"
#include "ParticleContainer.hpp"
#include "ParticleDistributions.h"
#include "Random/Distribution.h"
#include "Random/InverseTransformSampling.h"
#include "Random/NormalDistribution.h"
#include "Random/Randu.h"
#include "VortexDistributions.h"

using view_type     = typename ippl::detail::ViewType<ippl::Vector<double, Dim>, 1>::view_type;
using host_type     = typename ippl::ParticleAttrib<T>::HostMirror;
using GeneratorPool = typename Kokkos::Random_XorShift64_Pool<>;

template <typename T, unsigned Dim, typename ParticleDistribution, typename VortexDistribution>
class VortexInCellManager : public AlvineManager<T, Dim> {
public:
    using ParticleContainer_t = ParticleContainer<T, Dim>;
    using FieldContainer_t    = FieldContainer<T, Dim>;
    //using LoadBalancer_t      = LoadBalancer<T, Dim>;

    VortexInCellManager(unsigned nt_, Vector_t<int, Dim>& nr_, std::string& solver_, double lbt_,
        Vector_t<double, Dim> rmin_ = 0.0,
        Vector_t<double, Dim> rmax_ = 10.0,
        Vector_t<double, Dim> origin_ = 0.0)
        : AlvineManager<T, Dim>(nt_, nr_, solver_, lbt_) {
            this->rmin_m = rmin_;
            this->rmax_m = rmax_;
            this->origin_m = origin_;
        }

    ~VortexInCellManager() {}
    
    template<typename P>
    void set_number_of_particles(){this->np_m = 10000;}

    void pre_run() override {

      Inform csvout(NULL, "particles.csv", Inform::OVERWRITE);
      csvout.precision(16);
      csvout.setf(std::ios::scientific, std::ios::floatfield);

      if constexpr (Dim == 2) {
          csvout << "time,index,pos_x,pos_y,vorticity" << endl;
      } else {
          csvout << "time,index,pos_x,pos_y,pos_z" << endl;
      }

      for (unsigned i = 0; i < Dim; i++) {
          this->domain_m[i] = ippl::Index(this->nr_m[i]);
      }

      Vector_t<double, Dim> dr = this->rmax_m - this->rmin_m;

      this->hr_m = dr / this->nr_m;

      // Courant condition
      this->dt_m = std::min(0.05, 0.5 * ( *std::min_element(this->hr_m.begin(), this->hr_m.end()) ) );

      this->it_m = 0;
      this->time_m = 0.0;

        set_number_of_particles<ParticleDistribution>();

      this->decomp_m.fill(true);
      this->isAllPeriodic_m = true;

      this->setFieldContainer(std::make_shared<FieldContainer_t>(
            this->hr_m, this->rmin_m, this->rmax_m, this->decomp_m, this->domain_m, this->origin_m,
            this->isAllPeriodic_m));

      
      if constexpr (Dim == 2) {
          std::shared_ptr<FieldContainer<T, 2>> fc = std::dynamic_pointer_cast<FieldContainer<T, 2>>(this->fcontainer_m);
          this->setParticleContainer(std::make_shared<TwoDimParticleContainer<T>>(fc->getMesh(), fc->getFL()));
          this->setFieldSolver( std::make_shared<TwoDimFFTSolverStrategy<T>>() );
          this->setParticleFieldStrategy( std::make_shared<TwoDimParticleFieldStrategy<T>>() );

      } else if constexpr (Dim == 3) {
          this->setParticleFieldStrategy( std::make_shared<ThreeDimParticleFieldStrategy<T>>() );
      }

      
      this->fsolver_m->initSolver(this->fcontainer_m);

      //this->setLoadBalancer( std::make_shared<LoadBalancer_t>( this->lbt_m, this->fcontainer_m, this->pcontainer_m, this->fsolver_m) );

      initializeParticles();

      this->par2grid();

      this->fsolver_m->solve(this->fcontainer_m);
      this->updateFields();

      this->grid2par();

      std::shared_ptr<ParticleContainer<T, Dim>> pc = std::dynamic_pointer_cast<ParticleContainer<T, Dim>>(this->pcontainer_m);

      pc->R_old = pc->R;
      pc->R = pc->R_old + pc->P * this->dt_m;
      pc->update();
<<<<<<< HEAD
=======
    }


    template<> void set_number_of_particles<EquidistantDistribution>() {
        int particles = 1;
        for (unsigned i = 0; i < Dim; i++) {
            particles *= this->nr_m[i];
        }
        this->np_m = particles;
>>>>>>> 492c0dfa
    }

    void initializeParticles() {

      std::shared_ptr<ParticleContainer<T, Dim>> pc = std::dynamic_pointer_cast<ParticleContainer<T, Dim>>(this->pcontainer_m);

        // Create np_m particles in container
        size_type totalP = this->np_m;
        pc->create(totalP);  // TODO: local number of particles? from kokkos?

        view_type* R = &(pc->R.getView());  // Position vector
        ParticleDistribution particle_distribution(*R, this->rmin_m, this->rmax_m, this->np_m);
        Kokkos::parallel_for(totalP, particle_distribution);

        // Assign vorticity
        host_type omega_host = pc->omega.getHostMirror();  // Vorticity values

        VortexDistribution vortex_dist(*R, omega_host, this->rmin_m, this->rmax_m, this->origin_m);
        Kokkos::parallel_for(totalP, vortex_dist);

        Kokkos::deep_copy(pc->omega.getView(), omega_host);

        Kokkos::fence();
        ippl::Comm->barrier();
    }
  

    void advance() override {
      LeapFrogStep();     
    }

    void LeapFrogStep() {

      static IpplTimings::TimerRef PTimer           = IpplTimings::getTimer("pushVelocity");
      static IpplTimings::TimerRef RTimer           = IpplTimings::getTimer("pushPosition");
      static IpplTimings::TimerRef updateTimer      = IpplTimings::getTimer("update");
      static IpplTimings::TimerRef SolveTimer       = IpplTimings::getTimer("solve");
      
      std::shared_ptr<ParticleContainer<T, Dim>> pc = std::dynamic_pointer_cast<ParticleContainer<T, Dim>>(this->pcontainer_m);

      // scatter the vorticity to the underlying grid
      this->par2grid();

      // claculate stream function
      IpplTimings::startTimer(SolveTimer);
      this->fsolver_m->solve(this->fcontainer_m);
      IpplTimings::stopTimer(SolveTimer);

      // calculate velocity from stream function
      IpplTimings::startTimer(PTimer);
      this->updateFields();
      IpplTimings::stopTimer(PTimer);

      // gather velocity field
      this->grid2par();

      //drift
      IpplTimings::startTimer(RTimer);
      typename ippl::ParticleBase<ippl::ParticleSpatialLayout<T, Dim>>::particle_position_type R_old_temp = pc->R_old;

      pc->R_old = pc->R;
      pc->R = R_old_temp + 2 * pc->P * this->dt_m;
      IpplTimings::stopTimer(RTimer);


      IpplTimings::startTimer(updateTimer);
      pc->update();
      IpplTimings::stopTimer(updateTimer);

    }

    void dump() override {
      std::shared_ptr<TwoDimParticleContainer<T>> pc = std::dynamic_pointer_cast<TwoDimParticleContainer<T>>(this->pcontainer_m);

      Inform csvout(NULL, "particles.csv", Inform::APPEND);

      for (unsigned i = 0; i < this->np_m; i++) {
        csvout << this->it_m << "," << i; 
        for (unsigned d = 0; d < Dim; d++) {
          csvout << "," << pc->R(i)[d];
        }
        csvout << "," << pc->omega(i) << endl;
      }
       
    }

};
#endif<|MERGE_RESOLUTION|>--- conflicted
+++ resolved
@@ -108,8 +108,6 @@
       pc->R_old = pc->R;
       pc->R = pc->R_old + pc->P * this->dt_m;
       pc->update();
-<<<<<<< HEAD
-=======
     }
 
 
@@ -119,7 +117,6 @@
             particles *= this->nr_m[i];
         }
         this->np_m = particles;
->>>>>>> 492c0dfa
     }
 
     void initializeParticles() {
