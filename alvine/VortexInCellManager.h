#ifndef IPPL_VORTEX_IN_CELL_MANAGER_H
#define IPPL_VORTEX_IN_CELL_MANAGER_H

#include <memory>

#include "AlvineManager.h"
#include "FieldContainer.hpp"
#include "FieldSolver.hpp"
#include "LoadBalancer.hpp"
#include "Manager/BaseManager.h"
#include "ParticleContainer.hpp"
#include "Random/Distribution.h"
#include "Random/InverseTransformSampling.h"
#include "Random/NormalDistribution.h"
#include "Random/Randu.h"
#include "VortexDistributions.h"

using view_type = typename ippl::detail::ViewType<ippl::Vector<double, Dim>, 1>::view_type;
using host_type = typename ippl::ParticleAttrib<T>::HostMirror;


template <typename T, unsigned Dim>
class VortexInCellManager : public AlvineManager<T, Dim> {
public:
    using ParticleContainer_t = ParticleContainer<T, Dim>;
    using FieldContainer_t    = FieldContainer<T, Dim>;
    using FieldSolver_t       = FieldSolver<T, Dim>; 
    using LoadBalancer_t      = LoadBalancer<T, Dim>;

    VortexInCellManager(unsigned nt_, Vector_t<int, Dim>& nr_, std::string& solver_, double lbt_,
        Vector_t<double, Dim> rmin_ = 0.0,
        Vector_t<double, Dim> rmax_ = 10.0,
        Vector_t<double, Dim> origin_ = 0.0)
        : AlvineManager<T, Dim>(nt_, nr_, solver_, lbt_) {
            this->rmin_m = rmin_;
            this->rmax_m = rmax_;
            this->origin_m = origin_;
        }

    ~VortexInCellManager() {}

    void pre_run() override {

      Inform csvout(NULL, "particles.csv", Inform::OVERWRITE);
      csvout.precision(16);
      csvout.setf(std::ios::scientific, std::ios::floatfield);

      if constexpr (Dim == 2) {
          csvout << "time,index,pos_x,pos_y,vorticity" << endl;
      } else {
          csvout << "time,index,pos_x,pos_y,pos_z" << endl;
      }

      for (unsigned i = 0; i < Dim; i++) {
          this->domain_m[i] = ippl::Index(this->nr_m[i]);
      }


      Vector_t<double, Dim> dr = this->rmax_m - this->rmin_m;

      this->hr_m = dr / this->nr_m;

      this->dt_m = std::min(0.05, 0.5 * ( *std::min_element(this->hr_m.begin(), this->hr_m.end()) ) );

      this->it_m = 0;
      this->time_m = 0.0;

      this->np_m = 10000;//this->nr_m[0] * this->nr_m[0];

      this->decomp_m.fill(true);
      this->isAllPeriodic_m = true;

      this->setFieldContainer(std::make_shared<FieldContainer_t>(
            this->hr_m, this->rmin_m, this->rmax_m, this->decomp_m, this->domain_m, this->origin_m,
            this->isAllPeriodic_m));

      this->setParticleContainer(std::make_shared<ParticleContainer_t>(
            this->fcontainer_m->getMesh(), this->fcontainer_m->getFL()));
        
      this->fcontainer_m->initializeFields();

      this->setFieldSolver( std::make_shared<FieldSolver_t>( this->solver_m, &this->fcontainer_m->getOmegaField()) );
      
      this->fsolver_m->initSolver();

      this->setLoadBalancer( std::make_shared<LoadBalancer_t>( this->lbt_m, this->fcontainer_m, this->pcontainer_m, this->fsolver_m) );

      initializeParticles();

      this->par2grid();

      this->fsolver_m->runSolver();
      this->computeVelocityField();

      this->grid2par();

      std::shared_ptr<ParticleContainer_t> pc = this->pcontainer_m;

      pc->R_old = pc->R;
      pc->R = pc->R_old + pc->P * this->dt_m;
      pc->update();

    }

    void initializeParticles() {

      std::shared_ptr<ParticleContainer_t> pc = this->pcontainer_m;

      // Create np_m particles in container
      size_type totalP = this->np_m;
      pc->create(totalP); // TODO: local number of particles? from kokkos?
      
      view_type* R = &(pc->R.getView()); // Position vector
      host_type omega_host = pc->omega.getHostMirror(); // Vorticity values
        
<<<<<<< HEAD

        R_host(i) = r * (this->rmax_m - this->rmin_m) + this->origin_m;

        // std::cout << R_host(i)(0) << std::endl;
        if (R_host(i)(0) > 5) {
          Omega_host(i) = 1;
        } else {
          Omega_host(i) = -1;
        }
=======
      // Random number generator
      int seed         = 42;
      Kokkos::Random_XorShift64_Pool<> rand_pool64((size_type)(seed + 100 * ippl::Comm->rank()));

      double rmin[Dim];
      double rmax[Dim];
      for(unsigned int i=0; i<Dim; i++){
          rmin[i] = this->rmin_m[i];
          rmax[i] = this->rmax_m[i];
>>>>>>> 9359fc14
      }
      // Sample from uniform distribution
      Kokkos::parallel_for(totalP, ippl::random::randu<double, Dim>(*R, rand_pool64, rmin, rmax));

      // Assign vorticity based on radius from center
      Kokkos::parallel_for(totalP,
        UnitDisk<Dim>(*R, omega_host, this->rmin_m, this->rmax_m, this->origin_m, 3.0));
    
      Kokkos::deep_copy(pc->omega.getView(), omega_host);

      Kokkos::fence();
      ippl::Comm->barrier();

    }
  

    void advance() override {
      LeapFrogStep();     
    }

    void LeapFrogStep() {

      static IpplTimings::TimerRef PTimer           = IpplTimings::getTimer("pushVelocity");
      static IpplTimings::TimerRef RTimer           = IpplTimings::getTimer("pushPosition");
      static IpplTimings::TimerRef updateTimer      = IpplTimings::getTimer("update");
      static IpplTimings::TimerRef SolveTimer       = IpplTimings::getTimer("solve");
      
      std::shared_ptr<ParticleContainer_t> pc = this->pcontainer_m;

      // scatter the vorticity to the underlying grid
      this->par2grid();

      // claculate stream function
      IpplTimings::startTimer(SolveTimer);
      this->fsolver_m->runSolver();
      IpplTimings::stopTimer(SolveTimer);

      // calculate velocity from stream function
      IpplTimings::startTimer(PTimer);
      this->computeVelocityField();
      IpplTimings::stopTimer(PTimer);

      // gather velocity field
      this->grid2par();

      //drift
      IpplTimings::startTimer(RTimer);
      typename ippl::ParticleBase<ippl::ParticleSpatialLayout<T, Dim>>::particle_position_type R_old_temp = pc->R_old;

      pc->R_old = pc->R;
      pc->R = R_old_temp + 2 * pc->P * this->dt_m;
      IpplTimings::stopTimer(RTimer);


      IpplTimings::startTimer(updateTimer);
      pc->update();
      IpplTimings::stopTimer(updateTimer);

    }

    void dump() override {
      std::shared_ptr<ParticleContainer_t> pc = this->pcontainer_m;

      Inform csvout(NULL, "particles.csv", Inform::APPEND);

      for (unsigned i = 0; i < this->np_m; i++) {
        csvout << this->it_m << "," << i; 
        for (unsigned d = 0; d < Dim; d++) {
          csvout << "," << pc->R(i)[d];
        }
        csvout << "," << pc->omega(i) << endl;
      }
       
    }

};
#endif<|MERGE_RESOLUTION|>--- conflicted
+++ resolved
@@ -113,17 +113,6 @@
       view_type* R = &(pc->R.getView()); // Position vector
       host_type omega_host = pc->omega.getHostMirror(); // Vorticity values
         
-<<<<<<< HEAD
-
-        R_host(i) = r * (this->rmax_m - this->rmin_m) + this->origin_m;
-
-        // std::cout << R_host(i)(0) << std::endl;
-        if (R_host(i)(0) > 5) {
-          Omega_host(i) = 1;
-        } else {
-          Omega_host(i) = -1;
-        }
-=======
       // Random number generator
       int seed         = 42;
       Kokkos::Random_XorShift64_Pool<> rand_pool64((size_type)(seed + 100 * ippl::Comm->rank()));
@@ -133,8 +122,8 @@
       for(unsigned int i=0; i<Dim; i++){
           rmin[i] = this->rmin_m[i];
           rmax[i] = this->rmax_m[i];
->>>>>>> 9359fc14
-      }
+      }
+
       // Sample from uniform distribution
       Kokkos::parallel_for(totalP, ippl::random::randu<double, Dim>(*R, rand_pool64, rmin, rmax));
 
