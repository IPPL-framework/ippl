--- conflicted
+++ resolved
@@ -105,14 +105,8 @@
 
       this->par2grid();
 
-<<<<<<< HEAD
-      this->fsolver_m->runSolver();
-      this->computeVelocityField();
-      // this->computeOmega_dotField();
-=======
       this->fsolver_m->solve(this->fcontainer_m);
       this->updateFields();
->>>>>>> e2e11666
 
       this->grid2par();
 
@@ -121,6 +115,8 @@
       pc->R_old = pc->R;
       pc->R = pc->R_old + pc->P * this->dt_m;
       pc->update();
+      
+      this->computeEnergy();
     }
 
 
