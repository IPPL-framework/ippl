--- conflicted
+++ resolved
@@ -745,7 +745,6 @@
                                 }
 
                                 double r_ij = Kokkos::sqrt(rsq_ij);
-<<<<<<< HEAD
 				double isWithinCutoff = (r_ij < rcut) && (ii != jj) && (r_ij != 0) && !((cellIdx == neighborCellIdx) && ii >= jj);
 				r_ij += !isWithinCutoff; // prevent didvide by zero
 				rsq_ij += !isWithinCutoff;
@@ -757,21 +756,6 @@
                                 // Vector_t<T, Dim> F_ij = 0;
 				Kokkos::atomic_add(&E(ii), F_ij * Q(jj));
                                 Kokkos::atomic_sub(&E(jj), F_ij * Q(ii));
-=======
-                                // Kokkos::atomic_increment(&counter(0));
-
-                                // only consider particles within cutoff radius
-                                // for some reason, this does not work on gpus yet
-                                if (r_ij < rcut && (ii != jj)) {
-                                    // count number of particles that interacted
-                                    Kokkos::atomic_increment(&counter(0));
-
-                                    // calculate and apply force
-                                    Vector_t<T, Dim> F_ij =  ke * (dist_ij/r_ij) * ((2.0 * alpha * Kokkos::exp(-alpha * alpha * rsq_ij))/ (Kokkos::sqrt(Kokkos::numbers::pi) * r_ij) + (1.0 - Kokkos::erf(alpha * r_ij)) / rsq_ij);
-                                    Kokkos::atomic_add(&E(ii), F_ij * Q(jj));
-                                    Kokkos::atomic_sub(&E(jj), F_ij * Q(ii));
-                                }
->>>>>>> b5cc0061
                             }
                         );
                     }
@@ -931,11 +915,7 @@
         }
         // computeBeamStatistics();
         compute_temperature();
-<<<<<<< HEAD
-	computeRMSBeamSize();
-=======
         computeRMSBeamSize();
->>>>>>> b5cc0061
     }
 
     void LeapFrogStep() {
