--- conflicted
+++ resolved
@@ -13,16 +13,6 @@
     Field_t<Dim>* rho_m;
     VField_t<T, Dim>* E_m;
     Field<T, Dim>* phi_m;
-<<<<<<< HEAD
-
-public:
-    FieldSolver(std::string solver, Field_t<Dim>* rho, VField_t<T, Dim>* E, Field<T, Dim>* phi)
-        : ippl::FieldSolverBase<T, Dim>(solver)
-        , rho_m(rho)
-        , E_m(E)
-        , phi_m(phi) {
-        setBCs();
-=======
     std::vector<std::string> preconditioner_params_m;
 
 public:
@@ -34,7 +24,6 @@
         , phi_m(phi)
         , preconditioner_params_m(preconditioner_params) {
         setPotentialBCs();
->>>>>>> f9c4cb4b
     }
 
     ~FieldSolver() {}
@@ -60,43 +49,21 @@
             initP3MSolver();
         } else if (this->getStype() == "OPEN") {
             initOpenSolver();
-        } else if (this->getStype() == "FEM") {
-            initFEMSolver();
-        } else if (this->getStype() == "FEM_DIRICHLET") {
-            initFEMSolver();
         } else {
             m << "No solver matches the argument" << endl;
         }
     }
 
-    void setBCs() {
+    void setPotentialBCs() {
         // CG requires explicit periodic boundary conditions while the periodic Poisson solver
         // simply assumes them
-<<<<<<< HEAD
         typedef ippl::BConds<Field<T, Dim>, Dim> bc_type;
-        if (this->getStype() == "CG" || this->getStype() == "FEM") {
-=======
         if (this->getStype() == "CG" || this->getStype() == "PCG") {
-            typedef ippl::BConds<Field<T, Dim>, Dim> bc_type;
->>>>>>> f9c4cb4b
             bc_type allPeriodic;
             for (unsigned int i = 0; i < 2 * Dim; ++i) {
                 allPeriodic[i] = std::make_shared<ippl::PeriodicFace<Field<T, Dim>>>(i);
             }
             phi_m->setFieldBC(allPeriodic);
-        } else if (this->getStype() == "FEM_DIRICHLET") {
-            bc_type dirichlet;
-            for (unsigned int i = 0; i < 2 * Dim; ++i) {
-                dirichlet[i] = std::make_shared<ippl::ZeroFace<Field<T, Dim>>>(i);
-            }
-            phi_m->setFieldBC(dirichlet);
-            rho_m->setFieldBC(dirichlet);
-        } else if (this->getStype() == "OPEN") {
-            bc_type none;
-            for (unsigned int i = 0; i < 2 * Dim; ++i) {
-                none[i] = std::make_shared<ippl::NoBcFace<Field<T, Dim>>>(i);
-            }
-            rho_m->setFieldBC(none);
         }
     }
 
@@ -121,8 +88,6 @@
                 if (iterations > 0) {
                     log << solver.getResidue() << "," << iterations << endl;
                 }
-<<<<<<< HEAD
-=======
             }
             ippl::Comm->barrier();
         } else if (this->getStype() == "PCG") {
@@ -149,7 +114,6 @@
                 if (iterations > 0) {
                     log << solver.getResidue() << "," << iterations << endl;
                 }
->>>>>>> f9c4cb4b
             }
             ippl::Comm->barrier();
         } else if (this->getStype() == "FFT") {
@@ -164,28 +128,6 @@
             if constexpr (Dim == 3) {
                 std::get<OpenSolver_t<T, Dim>>(this->getSolver()).solve();
             }
-        } else if ((this->getStype() == "FEM") || (this->getStype() == "FEM_DIRICHLET")) {
-            FEMSolver_t<T, Dim>& solver = std::get<FEMSolver_t<T, Dim>>(this->getSolver());
-            solver.solve();
-
-            if (ippl::Comm->rank() == 0) {
-                std::stringstream fname;
-                fname << "data/FEM_";
-                fname << ippl::Comm->size();
-                fname << ".csv";
-
-                Inform log(NULL, fname.str().c_str(), Inform::APPEND);
-                int iterations = solver.getIterationCount();
-                // Assume the dummy solve is the first call
-                if (iterations == 0) {
-                    log << "residue,iterations" << endl;
-                }
-                // Don't print the dummy solve
-                if (iterations > 0) {
-                    log << solver.getResidue() << "," << iterations << endl;
-                }
-            }
-            ippl::Comm->barrier();
         } else {
             throw std::runtime_error("Unknown solver type");
         }
@@ -201,13 +143,8 @@
         solver.setRhs(*rho_m);
 
         if constexpr (std::is_same_v<Solver, CGSolver_t<T, Dim>>
-<<<<<<< HEAD
-                      || std::is_same_v<Solver, FEMSolver_t<T, Dim>>) {
-            // The CG and FEM solvers compute the potential directly and
-=======
                       || std::is_same_v<Solver, PCGSolver_t<T, Dim>>) {
             // The CG solver computes the potential directly and
->>>>>>> f9c4cb4b
             // uses this to get the electric field
             solver.setLhs(*phi_m);
             solver.setGradient(*E_m);
@@ -326,13 +263,5 @@
             throw std::runtime_error("Unsupported dimensionality for OPEN solver");
         }
     }
-
-    void initFEMSolver() {
-        ippl::ParameterList sp;
-        sp.add("output_type", FEMSolver_t<T, Dim>::GRAD);
-        sp.add("tolerance", 1e-13);
-        sp.add("max_iterations", 2000);
-        initSolverWithParams<FEMSolver_t<T, Dim>>(sp);
-    }
 };
 #endif