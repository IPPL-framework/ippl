#ifndef IPPL_ALPINE_MANAGER_H
#define IPPL_ALPINE_MANAGER_H

#include <memory>

#include "FieldContainer.hpp"
#include "FieldSolver.hpp"
#include "LoadBalancer.hpp"
#include "Manager/BaseManager.h"
#include "Manager/PicManager.h"
#include "ParticleContainer.hpp"
#include "Random/Distribution.h"
#include "Random/InverseTransformSampling.h"
#include "Random/NormalDistribution.h"
#include "Random/Randn.h"

using view_type = typename ippl::detail::ViewType<ippl::Vector<double, Dim>, 1>::view_type;

template <typename T, unsigned Dim>
class AlpineManager : public ippl::PicManager<T, Dim, ParticleContainer<T, Dim>,
                                              FieldContainer<T, Dim>, LoadBalancer<T, Dim>> {
public:
    using ParticleContainer_t = ParticleContainer<T, Dim>;
    using FieldContainer_t    = FieldContainer<T, Dim>;
    using FieldSolver_t       = FieldSolver<T, Dim>;
    using LoadBalancer_t      = LoadBalancer<T, Dim>;
    using Base                = ippl::ParticleBase<ippl::ParticleSpatialLayout<T, Dim>>;

protected:
    size_type totalP_m;
    int nt_m;
    Vector_t<int, Dim> nr_m;
    double lbt_m;
    std::string solver_m;
    std::string stepMethod_m;
<<<<<<< HEAD

public:
    AlpineManager(size_type totalP_, int nt_, Vector_t<int, Dim>& nr_, double lbt_,
                  std::string& solver_, std::string& stepMethod_)
=======
    std::vector<std::string> preconditioner_params_m;

public:
    AlpineManager(size_type totalP_, int nt_, Vector_t<int, Dim>& nr_, double lbt_,
                  std::string& solver_, std::string& stepMethod_,
                  std::vector<std::string> preconditioner_params = {})
>>>>>>> f9c4cb4b
        : ippl::PicManager<T, Dim, ParticleContainer<T, Dim>, FieldContainer<T, Dim>,
                           LoadBalancer<T, Dim>>()
        , totalP_m(totalP_)
        , nt_m(nt_)
        , nr_m(nr_)
        , lbt_m(lbt_)
        , solver_m(solver_)
<<<<<<< HEAD
        , stepMethod_m(stepMethod_) {}
=======
        , stepMethod_m(stepMethod_)
        , preconditioner_params_m(preconditioner_params) {}
>>>>>>> f9c4cb4b
    ~AlpineManager() {}

protected:
    double time_m;
    double dt_m;
    int it_m;
    Vector_t<double, Dim> kw_m;
    double alpha_m;
    Vector_t<double, Dim> rmin_m;
    Vector_t<double, Dim> rmax_m;
    Vector_t<double, Dim> hr_m;
    double Q_m;
    Vector_t<double, Dim> origin_m;
    bool isAllPeriodic_m;
    bool isFirstRepartition_m;
    ippl::NDIndex<Dim> domain_m;
    std::array<bool, Dim> decomp_m;
    double rhoNorm_m;

public:
    size_type getTotalP() const { return totalP_m; }

    void setTotalP(size_type totalP_) { totalP_m = totalP_; }

    int getNt() const { return nt_m; }

    void setNt(int nt_) { nt_m = nt_; }

    const std::string& getSolver() const { return solver_m; }

    void setSolver(const std::string& solver_) { solver_m = solver_; }

    double getLoadBalanceThreshold() const { return lbt_m; }

    void setLoadBalanceThreshold(double lbt_) { lbt_m = lbt_; }

    const std::string& getStepMethod() const { return stepMethod_m; }

    void setStepMethod(const std::string& stepMethod_) { stepMethod_m = stepMethod_; }

    const Vector_t<int, Dim>& getNr() const { return nr_m; }

    void setNr(const Vector_t<int, Dim>& nr_) { nr_m = nr_; }

    double getTime() const { return time_m; }

    void setTime(double time_) { time_m = time_; }

<<<<<<< HEAD
=======
    std::vector<std::string> getPreconditionerParams() const { return preconditioner_params_m; };

>>>>>>> f9c4cb4b
    virtual void dump(){/* default does nothing */};

    void pre_step() override {
        Inform m("Pre-step");
        m << "Done" << endl;
    }

    void post_step() override {
        // Update time
        this->time_m += this->dt_m;
        this->it_m++;
        // wrtie solution to output file
        this->dump();

        Inform m("Post-step:");
        m << "Finished time step: " << this->it_m << " time: " << this->time_m << endl;
    }

    void grid2par() override { gatherCIC(); }

    void gatherCIC() {
        gather(this->pcontainer_m->E, this->fcontainer_m->getE(), this->pcontainer_m->R);
    }

    void par2grid() override { scatterCIC(); }

    void scatterCIC() {
        Inform m("scatter ");
        this->fcontainer_m->getRho() = 0.0;

        ippl::ParticleAttrib<double>* q          = &this->pcontainer_m->q;
        typename Base::particle_position_type* R = &this->pcontainer_m->R;
        Field_t<Dim>* rho                        = &this->fcontainer_m->getRho();
        double Q                                 = Q_m;
        Vector_t<double, Dim> rmin               = rmin_m;
        Vector_t<double, Dim> rmax               = rmax_m;
        Vector_t<double, Dim> hr                 = hr_m;

        scatter(*q, *rho, *R);
        double relError = std::fabs((Q - (*rho).sum()) / Q);

        m << relError << endl;

        size_type TotalParticles = 0;
        size_type localParticles = this->pcontainer_m->getLocalNum();

        ippl::Comm->reduce(localParticles, TotalParticles, 1, std::plus<size_type>());

        if (ippl::Comm->rank() == 0) {
            if (TotalParticles != totalP_m || relError > 1e-10) {
                m << "Time step: " << it_m << endl;
                m << "Total particles in the sim. " << totalP_m << " "
                  << "after update: " << TotalParticles << endl;
                m << "Rel. error in charge conservation: " << relError << endl;
                ippl::Comm->abort();
            }
        }

        double cellVolume = std::reduce(hr.begin(), hr.end(), 1., std::multiplies<double>());
        (*rho)            = (*rho) / cellVolume;

        rhoNorm_m = norm(*rho);

        // rho = rho_e - rho_i (only if periodic BCs)
        if ((this->fsolver_m->getStype() != "OPEN") || (this->fsolver_m->getStype() != "FEM_DIRICHLET")) {
            double size = 1;
            for (unsigned d = 0; d < Dim; d++) {
                size *= rmax[d] - rmin[d];
            }
            *rho = *rho - (Q / size);
        }
    }
};
#endif<|MERGE_RESOLUTION|>--- conflicted
+++ resolved
@@ -33,19 +33,11 @@
     double lbt_m;
     std::string solver_m;
     std::string stepMethod_m;
-<<<<<<< HEAD
-
-public:
-    AlpineManager(size_type totalP_, int nt_, Vector_t<int, Dim>& nr_, double lbt_,
-                  std::string& solver_, std::string& stepMethod_)
-=======
     std::vector<std::string> preconditioner_params_m;
-
 public:
     AlpineManager(size_type totalP_, int nt_, Vector_t<int, Dim>& nr_, double lbt_,
                   std::string& solver_, std::string& stepMethod_,
                   std::vector<std::string> preconditioner_params = {})
->>>>>>> f9c4cb4b
         : ippl::PicManager<T, Dim, ParticleContainer<T, Dim>, FieldContainer<T, Dim>,
                            LoadBalancer<T, Dim>>()
         , totalP_m(totalP_)
@@ -53,12 +45,8 @@
         , nr_m(nr_)
         , lbt_m(lbt_)
         , solver_m(solver_)
-<<<<<<< HEAD
-        , stepMethod_m(stepMethod_) {}
-=======
         , stepMethod_m(stepMethod_)
         , preconditioner_params_m(preconditioner_params) {}
->>>>>>> f9c4cb4b
     ~AlpineManager() {}
 
 protected:
@@ -107,11 +95,8 @@
 
     void setTime(double time_) { time_m = time_; }
 
-<<<<<<< HEAD
-=======
     std::vector<std::string> getPreconditionerParams() const { return preconditioner_params_m; };
 
->>>>>>> f9c4cb4b
     virtual void dump(){/* default does nothing */};
 
     void pre_step() override {
@@ -176,7 +161,7 @@
         rhoNorm_m = norm(*rho);
 
         // rho = rho_e - rho_i (only if periodic BCs)
-        if ((this->fsolver_m->getStype() != "OPEN") || (this->fsolver_m->getStype() != "FEM_DIRICHLET")) {
+        if (this->fsolver_m->getStype() != "OPEN") {
             double size = 1;
             for (unsigned d = 0; d < Dim; d++) {
                 size *= rmax[d] - rmin[d];
