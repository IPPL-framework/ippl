--- conflicted
+++ resolved
@@ -7,7 +7,7 @@
 //     ny...    = No. cell-centered points in the y-, z-, ...-direction
 //     Np       = Total no. of macro-particles in the simulation
 //     Nt       = Number of time steps
-//     stype    = Field solver type (FFT, CG and PCG supported)
+//     stype    = Field solver type (FFT and CG supported)
 //     lbthres  = Load balancing threshold i.e., lbthres*100 is the maximum load imbalance
 //                percentage which can be tolerated and beyond which
 //                particle load balancing occurs. A value of 0.01 is good for many typical
@@ -15,17 +15,11 @@
 //     ovfactor = Over-allocation factor for the buffers used in the communication. Typical
 //                values are 1.0, 2.0. Value 1.0 means no over-allocation.
 //     Example:
-<<<<<<< HEAD
-//     srun ./LandauDamping 128 128 128 10000 10 FFT 0.01 --overallocate 2.0 --info 10
-//     srun ./LandauDamping 128 128 128 10000 10 PCG [chebyshev , jacobi, newton] 0.01 --overallocate 2.0 --info 10
-//
-=======
 //     srun ./LandauDamping 128 128 128 10000 10 FFT 0.01 LeapFrog --overallocate 2.0 --info 10
 
 constexpr unsigned Dim = 3;
 using T = double;
 const char* TestName = "LandauDamping";
->>>>>>> 9c43c291
 
 #include <Kokkos_MathematicalConstants.hpp>
 #include <Kokkos_MathematicalFunctions.hpp>
@@ -62,80 +56,11 @@
         size_type totalP = std::atoll(argv[arg++]);
         int nt  = std::atoi(argv[arg++]);
         std::string solver = argv[arg++];
-<<<<<<< HEAD
-        std::string preconditioner= "";
-        if (solver == "OPEN") {
-            throw IpplException("LandauDamping",
-                                "Open boundaries solver incompatible with this simulation!");
-        }
-
-        if (solver == "PCG"){
-            preconditioner = argv[arg++];
-        }
-
-        P = std::make_unique<bunch_type>(PL, hr, rmin, rmax, decomp, Q, solver, preconditioner);
-
-        P->nr_m = nr;
-
-        P->initializeFields(mesh, FL);
-
-        P->initSolver();
-        P->time_m                 = 0.0;
-        P->loadbalancethreshold_m = std::atof(argv[arg++]);
-
-        bool isFirstRepartition;
-
-        if ((P->loadbalancethreshold_m != 1.0) && (ippl::Comm->size() > 1)) {
-            msg << "Starting first repartition" << endl;
-            IpplTimings::startTimer(domainDecomposition);
-            isFirstRepartition             = true;
-            const ippl::NDIndex<Dim>& lDom = FL.getLocalNDIndex();
-            const int nghost               = P->rho_m.getNghost();
-            auto rhoview                   = P->rho_m.getView();
-
-            using index_array_type = typename ippl::RangePolicy<Dim>::index_array_type;
-            ippl::parallel_for(
-                "Assign initial rho based on PDF", P->rho_m.getFieldRangePolicy(),
-                KOKKOS_LAMBDA(const index_array_type& args) {
-                    // local to global index conversion
-                    Vector_t<double, Dim> xvec = (args + lDom.first() - nghost + 0.5) * hr + origin;
-
-                    // ippl::apply accesses the view at the given indices and obtains a
-                    // reference; see src/Expression/IpplOperations.h
-                    ippl::apply(rhoview, args) = PDF(xvec, alpha, kw, Dim);
-                });
-
-            Kokkos::fence();
-
-            P->initializeORB(FL, mesh);
-            P->repartition(FL, mesh, isFirstRepartition);
-            IpplTimings::stopTimer(domainDecomposition);
-        }
-
-        msg << "First domain decomposition done" << endl;
-        IpplTimings::startTimer(particleCreation);
-
-        typedef ippl::detail::RegionLayout<double, Dim, Mesh_t<Dim>>::uniform_type RegionLayout_t;
-        const RegionLayout_t& RLayout                           = PL.getRegionLayout();
-        const typename RegionLayout_t::host_mirror_type Regions = RLayout.gethLocalRegions();
-        Vector_t<double, Dim> Nr, Dr, minU, maxU;
-        int myRank    = ippl::Comm->rank();
-        double factor = 1;
-        for (unsigned d = 0; d < Dim; ++d) {
-            Nr[d] = CDF(Regions(myRank)[d].max(), alpha, kw[d])
-                    - CDF(Regions(myRank)[d].min(), alpha, kw[d]);
-            Dr[d]   = CDF(rmax[d], alpha, kw[d]) - CDF(rmin[d], alpha, kw[d]);
-            minU[d] = CDF(Regions(myRank)[d].min(), alpha, kw[d]);
-            maxU[d] = CDF(Regions(myRank)[d].max(), alpha, kw[d]);
-            factor *= Nr[d] / Dr[d];
-        }
-=======
         double lbt = std::atof(argv[arg++]);
         std::string step_method = argv[arg++];
 
         // Create an instance of a manger for the considered application
         LandauDampingManager<T, Dim> manager(totalP, nt, nr, lbt, solver, step_method);
->>>>>>> 9c43c291
 
         // Perform pre-run operations, including creating mesh, particles,...
         manager.pre_run();
