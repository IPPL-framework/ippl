// Penning Trap
//   Usage:
//     srun ./PenningTrap
//                  <nx> [<ny>...] <Np> <Nt> <stype> <lbthres>
//                  <t_method> --overallocate <ovfactor> --info 10
//     nx       = No. cell-centered points in the x-direction
//     ny       = No. cell-centered points in the y-direction
//     nz       = No. cell-centered points in the z-direction
//     Np       = Total no. of macro-particles in the simulation
//     Nt       = Number of time steps
//     stype    = Field solver type (FFT, CG, P3M, and OPEN supported)
//     lbthres  = Load balancing threshold i.e., lbthres*100 is the maximum load imbalance
//                percentage which can be tolerated and beyond which
//                particle load balancing occurs. A value of 0.01 is good for many typical
//                simulations.
//     t_method = Time-stepping method used e.g. Leapfrog
//     ovfactor = Over-allocation factor for the buffers used in the communication. Typical
//                values are 1.0, 2.0. Value 1.0 means no over-allocation.
//     Example:
//     srun ./PenningTrap 128 128 128 10000 300 FFT 0.01 LeapFrog --overallocate 1.0 --info 10

constexpr unsigned Dim = 3;
using T                = double;
const char* TestName   = "PenningTrap";

#include "Ippl.h"

#include <Kokkos_MathematicalConstants.hpp>
#include <Kokkos_MathematicalFunctions.hpp>
#include <Kokkos_Random.hpp>
#include <chrono>
#include <iostream>
#include <string>

#include "datatypes.h"

#include "Utility/IpplTimings.h"

#include "Manager/PicManager.h"
#include "PenningTrapManager.h"

<<<<<<< HEAD
#ifdef ENABLE_ASCENT
#include "Stream/InSitu/AscentAdaptor.h"
=======
#ifdef ENABLE_CATALYST
#include "CatalystAdaptor.h"
>>>>>>> 3bde15ea
#endif

int main(int argc, char* argv[]) {
    ippl::initialize(argc, argv);
    {

#ifdef ENABLE_CATALYST
    char* script = nullptr;
    char* proxy = nullptr;
    for (int i = 1; i < argc; ++i) {
        if (std::string(argv[i]) == "--pvscript" && i + 1 < argc) {
            script = argv[i+1]; 
            i++;
        }   
        if (std::string(argv[i]) == "--pvproxy" && i+1 < argc) {
            proxy = argv[i+1];
            i++;
        }
    }
    char* reducedArgv[] = { argv[0], script, proxy};
    CatalystAdaptor::Initialize(2, reducedArgv);
#endif

#ifdef ENABLE_ASCENT
        AscentAdaptor::Initialize(argc, argv);
#endif

        Inform msg(TestName);
        Inform msg2all(TestName, INFORM_ALL_NODES);

        static IpplTimings::TimerRef mainTimer = IpplTimings::getTimer("total");
        IpplTimings::startTimer(mainTimer);

        // Read input parameters, assign them to the corresponding memebers of manager
        int arg = 1;
        Vector_t<int, Dim> nr;

        for (unsigned d = 0; d < Dim; d++) {
            nr[d] = std::atoi(argv[arg++]);
        }
        size_type totalP        = std::atoll(argv[arg++]);
        int nt                  = std::atoi(argv[arg++]);
        std::string solver      = argv[arg++];
        double lbt              = std::atof(argv[arg++]);
        std::string step_method = argv[arg++];

        // Create an instance of a manger for the considered application
        PenningTrapManager<T, Dim> manager(totalP, nt, nr, lbt, solver, step_method);

        // Perform pre-run operations, including creating mesh, particles,...
        manager.pre_run();

        manager.setTime(0.0);


        msg << "Starting iterations ..." << endl;


        manager.run(manager.getNt());

        msg << "End." << endl;

#ifdef ENABLE_CATALYST
        CatalystAdaptor::Finalize();
#endif

#ifdef ENABLE_ASCENT
        AscentAdaptor::Finalize();
#endif


        IpplTimings::stopTimer(mainTimer);
        IpplTimings::print();
        IpplTimings::print(std::string("timing.dat"));
    }
    ippl::finalize();

    return 0;
}
<|MERGE_RESOLUTION|>--- conflicted
+++ resolved
@@ -39,13 +39,13 @@
 #include "Manager/PicManager.h"
 #include "PenningTrapManager.h"
 
-<<<<<<< HEAD
+
 #ifdef ENABLE_ASCENT
-#include "Stream/InSitu/AscentAdaptor.h"
-=======
+#include "AscentAdaptor.h"
+#endif
+
 #ifdef ENABLE_CATALYST
 #include "CatalystAdaptor.h"
->>>>>>> 3bde15ea
 #endif
 
 int main(int argc, char* argv[]) {
