--- conflicted
+++ resolved
@@ -46,21 +46,16 @@
 int main(int argc, char* argv[]) {
     ippl::initialize(argc, argv);
     {
-<<<<<<< HEAD
 
 #ifdef ENABLE_CATALYST
         CatalystAdaptor::Initialize(argc, argv);
 #endif
 
-        Inform msg("PenningTrap");
-        Inform msg2all("PenningTrap", INFORM_ALL_NODES);
-=======
         Inform msg(TestName);
         Inform msg2all(TestName, INFORM_ALL_NODES);
 
         static IpplTimings::TimerRef mainTimer = IpplTimings::getTimer("total");
         IpplTimings::startTimer(mainTimer);
->>>>>>> bfb57c61
 
         // Read input parameters, assign them to the corresponding memebers of manager
         int arg = 1;
@@ -90,16 +85,15 @@
         manager.run(manager.getNt());
 
         msg << "End." << endl;
-<<<<<<< HEAD
+
 #ifdef ENABLE_CATALYST
         CatalystAdaptor::Finalize();
 #endif
-=======
+
 
         IpplTimings::stopTimer(mainTimer);
         IpplTimings::print();
         IpplTimings::print(std::string("timing.dat"));
->>>>>>> bfb57c61
     }
     ippl::finalize();
 
