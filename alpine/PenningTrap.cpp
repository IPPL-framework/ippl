// Penning Trap
//   Usage:
//     srun ./PenningTrap
//                  <nx> [<ny>...] <Np> <Nt> <stype>
//                  <lbthres> --overallocate <ovfactor> --info 10
//     nx       = No. cell-centered points in the x-direction
//     ny       = No. cell-centered points in the y-direction
//     nz       = No. cell-centered points in the z-direction
//     Np       = Total no. of macro-particles in the simulation
//     Nt       = Number of time steps
//     stype    = Field solver type e.g., FFT
//     lbthres  = Load balancing threshold i.e., lbthres*100 is the maximum load imbalance
//                percentage which can be tolerated and beyond which
//                particle load balancing occurs. A value of 0.01 is good for many typical 
//                simulations.
//     ovfactor = Over-allocation factor for the buffers used in the communication. Typical
//                values are 1.0, 2.0. Value 1.0 means no over-allocation.
//     Example:
//     srun ./PenningTrap 128 128 128 10000 300 FFT 0.01 1.0 --info 10
//
// Copyright (c) 2021, Sriramkrishnan Muralikrishnan, 
// Paul Scherrer Institut, Villigen PSI, Switzerland
// All rights reserved
//
// This file is part of IPPL.
//
// IPPL is free software: you can redistribute it and/or modify
// it under the terms of the GNU General Public License as published by
// the Free Software Foundation, either version 3 of the License, or
// (at your option) any later version.
//
// You should have received a copy of the GNU General Public License
// along with IPPL. If not, see <https://www.gnu.org/licenses/>.
//
#include "ChargedParticles.hpp"

#include <string>
#include <vector>
#include <iostream>
#include <cmath>
#include <set>
#include <chrono>

#include<Kokkos_Random.hpp>
#include <random>
#include "Utility/IpplTimings.h"

<<<<<<< HEAD
=======
#include "ChargedParticles.hpp"

constexpr unsigned Dim = 3;

>>>>>>> 6d082245
template <typename T>
struct Newton1D {

  double tol = 1e-12;
  int max_iter = 20;
  double pi = std::acos(-1.0);
  
  T mu, sigma, u;

  KOKKOS_INLINE_FUNCTION
  Newton1D() {}

  KOKKOS_INLINE_FUNCTION
  Newton1D(const T& mu_, const T& sigma_, 
           const T& u_) 
  : mu(mu_), sigma(sigma_), u(u_) {}

  KOKKOS_INLINE_FUNCTION
  ~Newton1D() {}

  KOKKOS_INLINE_FUNCTION
  T f(T& x) {
      T F;
      F = std::erf((x - mu)/(sigma * std::sqrt(2.0))) 
          - 2 * u + 1;
      return F;
  }

  KOKKOS_INLINE_FUNCTION
  T fprime(T& x) {
      T Fprime;
      Fprime = (1 / sigma) * std::sqrt(2 / pi) * 
               std::exp(-0.5 * (std::pow(((x - mu) / sigma),2)));
      return Fprime;
  }

  KOKKOS_FUNCTION
  void solve(T& x) {
      int iterations = 0;
      while ((iterations < max_iter) && (std::fabs(f(x)) > tol)) {
          x = x - (f(x)/fprime(x));
          iterations += 1;
      }
  }
};


template <typename T, class GeneratorPool, unsigned Dim>
struct generate_random {

  using view_type = typename ippl::detail::ViewType<T, 1>::view_type;
  using value_type  = typename T::value_type;
  // Output View for the random numbers
  view_type x, v;

  // The GeneratorPool
  GeneratorPool rand_pool;

  T mu, sigma, minU, maxU;

  double pi = std::acos(-1.0);

  // Initialize all members
  generate_random(view_type x_, view_type v_, GeneratorPool rand_pool_,
                  T& mu_, T& sigma_, T& minU_, T& maxU_)
      : x(x_), v(v_), rand_pool(rand_pool_), 
        mu(mu_), sigma(sigma_), minU(minU_), maxU(maxU_) {}

  KOKKOS_INLINE_FUNCTION
  void operator()(const size_t i) const {
    // Get a random number state from the pool for the active thread
    typename GeneratorPool::generator_type rand_gen = rand_pool.get_state();

    value_type u;
    for (unsigned d = 0; d < Dim; ++d) {
        u = rand_gen.drand(minU[d], maxU[d]);
        x(i)[d] = (std::sqrt(pi / 2) * (2 * u - 1)) * 
                  sigma[d] + mu[d];
        Newton1D<value_type> solver(mu[d], sigma[d], u);
        solver.solve(x(i)[d]);
        v(i)[d] = rand_gen.normal(0.0, 1.0);
    }

    // Give the state back, which will allow another thread to acquire it
    rand_pool.free_state(rand_gen);
  }
};

double CDF(const double& x, const double& mu, const double& sigma) {
   double cdf = 0.5 * (1.0 + std::erf((x - mu)/(sigma * std::sqrt(2))));
   return cdf;
}


KOKKOS_FUNCTION
<<<<<<< HEAD
double PDF(const Vector_t<>& xvec, const Vector_t<>& mu, 
             const Vector_t<>& sigma, const unsigned Dim) {
=======
double PDF(const Vector_t<Dim>& xvec, const Vector_t<Dim>& mu, const Vector_t<Dim>& sigma,
           const unsigned Dim) {
>>>>>>> 6d082245
    double pdf = 1.0;
    double pi = std::acos(-1.0);

    for (unsigned d = 0; d < Dim; ++d) {
        pdf *= (1.0/ (sigma[d] * std::sqrt(2 * pi))) * 
                  std::exp(-0.5 * std::pow((xvec[d] - mu[d])/sigma[d],2));
    }
    return pdf;
}

const char* TestName = "PenningTrap";

int main(int argc, char *argv[]){
    Ippl ippl(argc, argv);
    Inform msg("PenningTrap");
    Inform msg2all("PenningTrap",INFORM_ALL_NODES);


<<<<<<< HEAD
    Ippl::Comm->setDefaultOverallocation(std::atof(argv[8]));

    auto start = std::chrono::high_resolution_clock::now();
    ippl::Vector<int,Dim> nr = {
        std::atoi(argv[1]),
        std::atoi(argv[2]),
        std::atoi(argv[3])
    };

    static IpplTimings::TimerRef mainTimer = IpplTimings::getTimer("total");
    static IpplTimings::TimerRef particleCreation = IpplTimings::getTimer("particlesCreation");
    static IpplTimings::TimerRef dumpDataTimer = IpplTimings::getTimer("dumpData");
    static IpplTimings::TimerRef PTimer = IpplTimings::getTimer("pushVelocity");
    static IpplTimings::TimerRef RTimer = IpplTimings::getTimer("pushPosition");
    static IpplTimings::TimerRef updateTimer = IpplTimings::getTimer("update");
    static IpplTimings::TimerRef DummySolveTimer = IpplTimings::getTimer("solveWarmup");
    static IpplTimings::TimerRef SolveTimer = IpplTimings::getTimer("Solve");
=======
    auto start                = std::chrono::high_resolution_clock::now();
    ippl::Vector<int, Dim> nr = {std::atoi(argv[1]), std::atoi(argv[2]), std::atoi(argv[3])};

    static IpplTimings::TimerRef mainTimer           = IpplTimings::getTimer("total");
    static IpplTimings::TimerRef particleCreation    = IpplTimings::getTimer("particlesCreation");
    static IpplTimings::TimerRef dumpDataTimer       = IpplTimings::getTimer("dumpData");
    static IpplTimings::TimerRef PTimer              = IpplTimings::getTimer("pushVelocity");
    static IpplTimings::TimerRef RTimer              = IpplTimings::getTimer("pushPosition");
    static IpplTimings::TimerRef updateTimer         = IpplTimings::getTimer("update");
    static IpplTimings::TimerRef DummySolveTimer     = IpplTimings::getTimer("solveWarmup");
    static IpplTimings::TimerRef SolveTimer          = IpplTimings::getTimer("Solve");
>>>>>>> 6d082245
    static IpplTimings::TimerRef domainDecomposition = IpplTimings::getTimer("loadBalance");
    
    
    IpplTimings::startTimer(mainTimer);
    
    size_type totalP = std::atol(argv[4]);
    const unsigned int nt     = std::atoi(argv[5]);

    msg << "Penning Trap "
        << endl
        << "nt " << nt << " Np= "
        << totalP << " grid = " << nr
        << endl;


<<<<<<< HEAD
    using bunch_type = ChargedParticles<PLayout_t<>,double>;
=======
    using bunch_type = ChargedParticles<PLayout_t<Dim>, Dim>;
>>>>>>> 6d082245

    std::unique_ptr<bunch_type>  P;

    ippl::NDIndex<Dim> domain;
    for (unsigned i = 0; i< Dim; i++) {
        domain[i] = ippl::Index(nr[i]);
    }

    ippl::e_dim_tag decomp[Dim];
    for (unsigned d = 0; d < Dim; ++d) {
        decomp[d] = ippl::PARALLEL;
    }

    // create mesh and layout objects for this problem domain
<<<<<<< HEAD
    Vector_t<> rmin(0.0);
    Vector_t<> rmax(20.0);
    double dx = rmax[0] / nr[0];
    double dy = rmax[1] / nr[1];
    double dz = rmax[2] / nr[2];

    Vector_t<> hr = {dx, dy, dz};
    Vector_t<> origin = {rmin[0], rmin[1], rmin[2]};
    unsigned int nrMax = 2048;// Max grid size in our studies
    double dxFinest = rmax[0] / nrMax;  
    const double dt = 0.5 * dxFinest;//size of timestep

    const bool isAllPeriodic=true;
    Mesh_t mesh(domain, hr, origin);
    FieldLayout_t FL(domain, decomp, isAllPeriodic);
    PLayout_t PL(FL, mesh);
=======
    Vector_t<Dim> rmin = 0;
    Vector_t<Dim> rmax = 20;

    Vector_t<Dim> hr     = rmax / nr;
    Vector_t<Dim> origin = rmin;
    unsigned int nrMax   = 2048;  // Max grid size in our studies
    double dxFinest      = rmax[0] / nrMax;
    const double dt      = 0.5 * dxFinest;  // size of timestep

    const bool isAllPeriodic = true;
    Mesh_t<Dim> mesh(domain, hr, origin);
    FieldLayout_t<Dim> FL(domain, decomp, isAllPeriodic);
    PLayout_t<Dim> PL(FL, mesh);
>>>>>>> 6d082245

    double Q = -1562.5;
    double Bext = 5.0;
    P = std::make_unique<bunch_type>(PL,hr,rmin,rmax,decomp,Q);

    P->nr_m = nr;

<<<<<<< HEAD

    Vector_t<> length = rmax - rmin;
=======
    Vector_t<Dim> length = rmax - rmin;

    Vector_t<Dim> mu, sd;
>>>>>>> 6d082245

    Vector_t<> mu, sd;

    for (unsigned d = 0; d<Dim; d++) {
        mu[d] = 0.5 * length[d];
    }
    sd[0] = 0.15*length[0];
    sd[1] = 0.05*length[1];
    sd[2] = 0.20*length[2];

    P->E_m.initialize(mesh, FL);
    P->rho_m.initialize(mesh, FL);

    bunch_type bunchBuffer(PL);


    P->stype_m = argv[6];
    P->initSolver();
    P->time_m = 0.0;
    P->loadbalancethreshold_m = std::atof(argv[7]);

    bool isFirstRepartition;
    
    if ((P->loadbalancethreshold_m != 1.0) && (Ippl::Comm->size() > 1)) {
        msg << "Starting first repartition" << endl;
        IpplTimings::startTimer(domainDecomposition);
        isFirstRepartition = true;
        const ippl::NDIndex<Dim>& lDom = FL.getLocalNDIndex();
<<<<<<< HEAD
        const int nghost = P->rho_m.getNghost();
        using mdrange_type = Kokkos::MDRangePolicy<Kokkos::Rank<3>>;
        auto rhoview = P->rho_m.getView();

        Kokkos::parallel_for("Assign initial rho based on PDF",
                              mdrange_type({nghost, nghost, nghost},
                                           {rhoview.extent(0) - nghost,
                                            rhoview.extent(1) - nghost,
                                            rhoview.extent(2) - nghost}),
                              KOKKOS_LAMBDA(const int i,
                                            const int j,
                                            const int k)
                              {
                                //local to global index conversion
                                const size_t ig = i + lDom[0].first() - nghost;
                                const size_t jg = j + lDom[1].first() - nghost;
                                const size_t kg = k + lDom[2].first() - nghost;
                                double x = (ig + 0.5) * hr[0] + origin[0];
                                double y = (jg + 0.5) * hr[1] + origin[1];
                                double z = (kg + 0.5) * hr[2] + origin[2];

                                Vector_t<> xvec = {x, y, z};

                                rhoview(i, j, k) = PDF(xvec, mu, sd, Dim);
                                    
                              });
=======
        const int nghost               = P->rho_m.getNghost();
        using mdrange_type             = Kokkos::MDRangePolicy<Kokkos::Rank<3>>;
        auto rhoview                   = P->rho_m.getView();

        Kokkos::parallel_for(
            "Assign initial rho based on PDF",
            mdrange_type({nghost, nghost, nghost},
                         {rhoview.extent(0) - nghost, rhoview.extent(1) - nghost,
                          rhoview.extent(2) - nghost}),
            KOKKOS_LAMBDA(const int i, const int j, const int k) {
                // local to global index conversion
                const size_t ig = i + lDom[0].first() - nghost;
                const size_t jg = j + lDom[1].first() - nghost;
                const size_t kg = k + lDom[2].first() - nghost;
                double x        = (ig + 0.5) * hr[0] + origin[0];
                double y        = (jg + 0.5) * hr[1] + origin[1];
                double z        = (kg + 0.5) * hr[2] + origin[2];

                Vector_t<Dim> xvec = {x, y, z};

                rhoview(i, j, k) = PDF(xvec, mu, sd, Dim);
            });
>>>>>>> 6d082245

        Kokkos::fence();
       
        P->initializeORB(FL, mesh);
        P->repartition(FL, mesh, bunchBuffer, isFirstRepartition);
        IpplTimings::stopTimer(domainDecomposition);
    }

    
    msg << "First domain decomposition done" << endl;
    IpplTimings::startTimer(particleCreation);

    typedef ippl::detail::RegionLayout<double, Dim, Mesh_t<Dim>> RegionLayout_t;
    const RegionLayout_t& RLayout                           = PL.getRegionLayout();
    const typename RegionLayout_t::host_mirror_type Regions = RLayout.gethLocalRegions();
<<<<<<< HEAD
    Vector_t<> Nr, Dr, minU, maxU;
=======
    Vector_t<Dim> Nr, Dr, minU, maxU;
>>>>>>> 6d082245
    int myRank = Ippl::Comm->rank();
    for (unsigned d = 0; d <Dim; ++d) {
        Nr[d] = CDF(Regions(myRank)[d].max(), mu[d], sd[d]) - 
                CDF(Regions(myRank)[d].min(), mu[d], sd[d]);  
        Dr[d] = CDF(rmax[d], mu[d], sd[d]) - CDF(rmin[d], mu[d], sd[d]);
        minU[d] = CDF(Regions(myRank)[d].min(), mu[d], sd[d]);
        maxU[d]   = CDF(Regions(myRank)[d].max(), mu[d], sd[d]);
    }

    double factor = (Nr[0] * Nr[1] * Nr[2]) / (Dr[0] * Dr[1] * Dr[2]);
    size_type nloc = (size_type)(factor * totalP);
    size_type Total_particles = 0;

    MPI_Allreduce(&nloc, &Total_particles, 1,
                MPI_UNSIGNED_LONG, MPI_SUM, Ippl::getComm());

    int rest = (int) (totalP - Total_particles);

    if ( Ippl::Comm->rank() < rest )
        ++nloc;

    P->create(nloc);
    Kokkos::Random_XorShift64_Pool<> rand_pool64((size_type)(42 + 100*Ippl::Comm->rank()));
    Kokkos::parallel_for(nloc,
<<<<<<< HEAD
                         generate_random<Vector_t<>, Kokkos::Random_XorShift64_Pool<>, Dim>(
=======
                         generate_random<Vector_t<Dim>, Kokkos::Random_XorShift64_Pool<>, Dim>(
>>>>>>> 6d082245
                             P->R.getView(), P->P.getView(), rand_pool64, mu, sd, minU, maxU));

    Kokkos::fence();
    Ippl::Comm->barrier();
    IpplTimings::stopTimer(particleCreation);                                                    
    
    P->q = P->Q_m/totalP;
    msg << "particles created and initial conditions assigned " << endl;
    isFirstRepartition = false;
    //The update after the particle creation is not needed as the 
    //particles are generated locally
    
    IpplTimings::startTimer(DummySolveTimer);
    P->rho_m = 0.0;
    P->solver_mp->solve();
    IpplTimings::stopTimer(DummySolveTimer);
    
    P->scatterCIC(totalP, 0, hr);

    IpplTimings::startTimer(SolveTimer);
    P->solver_mp->solve();
    IpplTimings::stopTimer(SolveTimer);

    P->gatherCIC();

    IpplTimings::startTimer(dumpDataTimer);
    P->dumpData();
    P->gatherStatistics(totalP);
    //P->dumpLocalDomains(FL, 0);
    IpplTimings::stopTimer(dumpDataTimer);

    double alpha = -0.5 * dt;
    double DrInv = 1.0 / (1 + (std::pow((alpha * Bext), 2))); 
    // begin main timestep loop
    msg << "Starting iterations ..." << endl;
    for (unsigned int it=0; it<nt; it++) {

        // Staggered Leap frog or Boris algorithm as per 
        // https://www.sciencedirect.com/science/article/pii/S2590055219300526
        // eqns 4(a)-4(c). Note we don't use the Boris trick here and do
        // the analytical matrix inversion which is not complex in this case.
        // Here, we assume a constant charge-to-mass ratio of -1 for
        // all the particles hence eliminating the need to store mass as
        // an attribute
        // kick
        IpplTimings::startTimer(PTimer);
        auto Rview = P->R.getView();
        auto Pview = P->P.getView();
        auto Eview = P->E.getView();
        double V0 = 30*rmax[2];
        Kokkos::parallel_for("Kick1", P->getLocalNum(),
                              KOKKOS_LAMBDA(const size_t j){
            double Eext_x = -(Rview(j)[0] - 0.5*rmax[0]) * (V0/(2*std::pow(rmax[2],2)));
            double Eext_y = -(Rview(j)[1] - 0.5*rmax[1]) * (V0/(2*std::pow(rmax[2],2)));
            double Eext_z =  (Rview(j)[2] - 0.5*rmax[2]) * (V0/(std::pow(rmax[2],2)));

            Eview(j)[0] += Eext_x;
            Eview(j)[1] += Eext_y;
            Eview(j)[2] += Eext_z;
            
            Pview(j)[0] += alpha * (Eview(j)[0]  + Pview(j)[1] * Bext);
            Pview(j)[1] += alpha * (Eview(j)[1]  - Pview(j)[0] * Bext);
            Pview(j)[2] += alpha * Eview(j)[2];
        });
        IpplTimings::stopTimer(PTimer);

        //drift
        IpplTimings::startTimer(RTimer);
        P->R = P->R + dt * P->P;
        IpplTimings::stopTimer(RTimer);

        //Since the particles have moved spatially update them to correct processors
	    IpplTimings::startTimer(updateTimer);
        PL.update(*P, bunchBuffer);
        IpplTimings::stopTimer(updateTimer);

        // Domain Decomposition
        if (P->balance(totalP, it+1)) {
           msg << "Starting repartition" << endl;
           IpplTimings::startTimer(domainDecomposition);
           P->repartition(FL, mesh, bunchBuffer, isFirstRepartition);
           IpplTimings::stopTimer(domainDecomposition);
           //IpplTimings::startTimer(dumpDataTimer);
           //P->dumpLocalDomains(FL, it+1);
           //IpplTimings::stopTimer(dumpDataTimer);
        }
        
        //scatter the charge onto the underlying grid
        P->scatterCIC(totalP, it+1, hr);

        //Field solve
        IpplTimings::startTimer(SolveTimer);
        P->solver_mp->solve();
        IpplTimings::stopTimer(SolveTimer);

        // gather E field
        P->gatherCIC();

        //kick
        IpplTimings::startTimer(PTimer);
        auto R2view = P->R.getView();
        auto P2view = P->P.getView();
        auto E2view = P->E.getView();
        Kokkos::parallel_for("Kick2", P->getLocalNum(),
                              KOKKOS_LAMBDA(const size_t j){
            double Eext_x = -(R2view(j)[0] - 0.5*rmax[0]) * (V0/(2*std::pow(rmax[2],2)));
            double Eext_y = -(R2view(j)[1] - 0.5*rmax[1]) * (V0/(2*std::pow(rmax[2],2)));
            double Eext_z =  (R2view(j)[2] - 0.5*rmax[2]) * (V0/(std::pow(rmax[2],2)));

            E2view(j)[0] += Eext_x;
            E2view(j)[1] += Eext_y;
            E2view(j)[2] += Eext_z;
            P2view(j)[0]  = DrInv * ( P2view(j)[0] + alpha * (E2view(j)[0] 
                            + P2view(j)[1] * Bext + alpha * Bext * E2view(j)[1]) );
            P2view(j)[1]  = DrInv * ( P2view(j)[1] + alpha * (E2view(j)[1] 
                            - P2view(j)[0] * Bext - alpha * Bext * E2view(j)[0]) );
            P2view(j)[2] += alpha * E2view(j)[2];
        });
        IpplTimings::stopTimer(PTimer);

        P->time_m += dt;
        IpplTimings::startTimer(dumpDataTimer);
        P->dumpData();
        P->gatherStatistics(totalP);
        IpplTimings::stopTimer(dumpDataTimer);
        msg << "Finished time step: " << it+1 << " time: " << P->time_m << endl;
    }

    msg << "Penning Trap: End." << endl;
    IpplTimings::stopTimer(mainTimer);
    IpplTimings::print();
    IpplTimings::print(std::string("timing.dat"));
    auto end = std::chrono::high_resolution_clock::now();

    std::chrono::duration<double> time_chrono = std::chrono::duration_cast<std::chrono::duration<double>>(end - start);
    std::cout << "Elapsed time: " << time_chrono.count() << std::endl;

    return 0;
}<|MERGE_RESOLUTION|>--- conflicted
+++ resolved
@@ -45,13 +45,10 @@
 #include <random>
 #include "Utility/IpplTimings.h"
 
-<<<<<<< HEAD
-=======
 #include "ChargedParticles.hpp"
 
 constexpr unsigned Dim = 3;
 
->>>>>>> 6d082245
 template <typename T>
 struct Newton1D {
 
@@ -147,13 +144,8 @@
 
 
 KOKKOS_FUNCTION
-<<<<<<< HEAD
-double PDF(const Vector_t<>& xvec, const Vector_t<>& mu, 
-             const Vector_t<>& sigma, const unsigned Dim) {
-=======
 double PDF(const Vector_t<Dim>& xvec, const Vector_t<Dim>& mu, const Vector_t<Dim>& sigma,
            const unsigned Dim) {
->>>>>>> 6d082245
     double pdf = 1.0;
     double pi = std::acos(-1.0);
 
@@ -172,25 +164,6 @@
     Inform msg2all("PenningTrap",INFORM_ALL_NODES);
 
 
-<<<<<<< HEAD
-    Ippl::Comm->setDefaultOverallocation(std::atof(argv[8]));
-
-    auto start = std::chrono::high_resolution_clock::now();
-    ippl::Vector<int,Dim> nr = {
-        std::atoi(argv[1]),
-        std::atoi(argv[2]),
-        std::atoi(argv[3])
-    };
-
-    static IpplTimings::TimerRef mainTimer = IpplTimings::getTimer("total");
-    static IpplTimings::TimerRef particleCreation = IpplTimings::getTimer("particlesCreation");
-    static IpplTimings::TimerRef dumpDataTimer = IpplTimings::getTimer("dumpData");
-    static IpplTimings::TimerRef PTimer = IpplTimings::getTimer("pushVelocity");
-    static IpplTimings::TimerRef RTimer = IpplTimings::getTimer("pushPosition");
-    static IpplTimings::TimerRef updateTimer = IpplTimings::getTimer("update");
-    static IpplTimings::TimerRef DummySolveTimer = IpplTimings::getTimer("solveWarmup");
-    static IpplTimings::TimerRef SolveTimer = IpplTimings::getTimer("Solve");
-=======
     auto start                = std::chrono::high_resolution_clock::now();
     ippl::Vector<int, Dim> nr = {std::atoi(argv[1]), std::atoi(argv[2]), std::atoi(argv[3])};
 
@@ -202,7 +175,6 @@
     static IpplTimings::TimerRef updateTimer         = IpplTimings::getTimer("update");
     static IpplTimings::TimerRef DummySolveTimer     = IpplTimings::getTimer("solveWarmup");
     static IpplTimings::TimerRef SolveTimer          = IpplTimings::getTimer("Solve");
->>>>>>> 6d082245
     static IpplTimings::TimerRef domainDecomposition = IpplTimings::getTimer("loadBalance");
     
     
@@ -218,11 +190,7 @@
         << endl;
 
 
-<<<<<<< HEAD
-    using bunch_type = ChargedParticles<PLayout_t<>,double>;
-=======
-    using bunch_type = ChargedParticles<PLayout_t<Dim>, Dim>;
->>>>>>> 6d082245
+    using bunch_type = ChargedParticles<PLayout_t<Dim>, Dim, double>;
 
     std::unique_ptr<bunch_type>  P;
 
@@ -237,24 +205,6 @@
     }
 
     // create mesh and layout objects for this problem domain
-<<<<<<< HEAD
-    Vector_t<> rmin(0.0);
-    Vector_t<> rmax(20.0);
-    double dx = rmax[0] / nr[0];
-    double dy = rmax[1] / nr[1];
-    double dz = rmax[2] / nr[2];
-
-    Vector_t<> hr = {dx, dy, dz};
-    Vector_t<> origin = {rmin[0], rmin[1], rmin[2]};
-    unsigned int nrMax = 2048;// Max grid size in our studies
-    double dxFinest = rmax[0] / nrMax;  
-    const double dt = 0.5 * dxFinest;//size of timestep
-
-    const bool isAllPeriodic=true;
-    Mesh_t mesh(domain, hr, origin);
-    FieldLayout_t FL(domain, decomp, isAllPeriodic);
-    PLayout_t PL(FL, mesh);
-=======
     Vector_t<Dim> rmin = 0;
     Vector_t<Dim> rmax = 20;
 
@@ -268,7 +218,6 @@
     Mesh_t<Dim> mesh(domain, hr, origin);
     FieldLayout_t<Dim> FL(domain, decomp, isAllPeriodic);
     PLayout_t<Dim> PL(FL, mesh);
->>>>>>> 6d082245
 
     double Q = -1562.5;
     double Bext = 5.0;
@@ -276,16 +225,9 @@
 
     P->nr_m = nr;
 
-<<<<<<< HEAD
-
-    Vector_t<> length = rmax - rmin;
-=======
     Vector_t<Dim> length = rmax - rmin;
 
     Vector_t<Dim> mu, sd;
->>>>>>> 6d082245
-
-    Vector_t<> mu, sd;
 
     for (unsigned d = 0; d<Dim; d++) {
         mu[d] = 0.5 * length[d];
@@ -312,34 +254,6 @@
         IpplTimings::startTimer(domainDecomposition);
         isFirstRepartition = true;
         const ippl::NDIndex<Dim>& lDom = FL.getLocalNDIndex();
-<<<<<<< HEAD
-        const int nghost = P->rho_m.getNghost();
-        using mdrange_type = Kokkos::MDRangePolicy<Kokkos::Rank<3>>;
-        auto rhoview = P->rho_m.getView();
-
-        Kokkos::parallel_for("Assign initial rho based on PDF",
-                              mdrange_type({nghost, nghost, nghost},
-                                           {rhoview.extent(0) - nghost,
-                                            rhoview.extent(1) - nghost,
-                                            rhoview.extent(2) - nghost}),
-                              KOKKOS_LAMBDA(const int i,
-                                            const int j,
-                                            const int k)
-                              {
-                                //local to global index conversion
-                                const size_t ig = i + lDom[0].first() - nghost;
-                                const size_t jg = j + lDom[1].first() - nghost;
-                                const size_t kg = k + lDom[2].first() - nghost;
-                                double x = (ig + 0.5) * hr[0] + origin[0];
-                                double y = (jg + 0.5) * hr[1] + origin[1];
-                                double z = (kg + 0.5) * hr[2] + origin[2];
-
-                                Vector_t<> xvec = {x, y, z};
-
-                                rhoview(i, j, k) = PDF(xvec, mu, sd, Dim);
-                                    
-                              });
-=======
         const int nghost               = P->rho_m.getNghost();
         using mdrange_type             = Kokkos::MDRangePolicy<Kokkos::Rank<3>>;
         auto rhoview                   = P->rho_m.getView();
@@ -362,7 +276,6 @@
 
                 rhoview(i, j, k) = PDF(xvec, mu, sd, Dim);
             });
->>>>>>> 6d082245
 
         Kokkos::fence();
        
@@ -378,11 +291,7 @@
     typedef ippl::detail::RegionLayout<double, Dim, Mesh_t<Dim>> RegionLayout_t;
     const RegionLayout_t& RLayout                           = PL.getRegionLayout();
     const typename RegionLayout_t::host_mirror_type Regions = RLayout.gethLocalRegions();
-<<<<<<< HEAD
-    Vector_t<> Nr, Dr, minU, maxU;
-=======
     Vector_t<Dim> Nr, Dr, minU, maxU;
->>>>>>> 6d082245
     int myRank = Ippl::Comm->rank();
     for (unsigned d = 0; d <Dim; ++d) {
         Nr[d] = CDF(Regions(myRank)[d].max(), mu[d], sd[d]) - 
@@ -407,11 +316,7 @@
     P->create(nloc);
     Kokkos::Random_XorShift64_Pool<> rand_pool64((size_type)(42 + 100*Ippl::Comm->rank()));
     Kokkos::parallel_for(nloc,
-<<<<<<< HEAD
-                         generate_random<Vector_t<>, Kokkos::Random_XorShift64_Pool<>, Dim>(
-=======
                          generate_random<Vector_t<Dim>, Kokkos::Random_XorShift64_Pool<>, Dim>(
->>>>>>> 6d082245
                              P->R.getView(), P->P.getView(), rand_pool64, mu, sd, minU, maxU));
 
     Kokkos::fence();
