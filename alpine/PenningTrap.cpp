// Penning Trap
//   Usage:
//     srun ./PenningTrap
//                  <nx> [<ny>...] <Np> <Nt> <stype>
//                  <lbthres> --overallocate <ovfactor> --info 10
//     nx       = No. cell-centered points in the x-direction
//     ny       = No. cell-centered points in the y-direction
//     nz       = No. cell-centered points in the z-direction
//     Np       = Total no. of macro-particles in the simulation
//     Nt       = Number of time steps
//     stype    = Field solver type (FFT, CG, P3M, and OPEN supported)
//     lbthres  = Load balancing threshold i.e., lbthres*100 is the maximum load imbalance
//                percentage which can be tolerated and beyond which
//                particle load balancing occurs. A value of 0.01 is good for many typical
//                simulations.
//     ovfactor = Over-allocation factor for the buffers used in the communication. Typical
//                values are 1.0, 2.0. Value 1.0 means no over-allocation.
//     Example:
//     srun ./PenningTrap 128 128 128 10000 300 FFT 0.01 LeapFrog --overallocate 1.0 --info 10
//
//
// Copyright (c) 2023, Paul Scherrer Institut, Villigen PSI, Switzerland
// All rights reserved
//
// This file is part of IPPL.
//
// IPPL is free software: you can redistribute it and/or modify
// it under the terms of the GNU General Public License as published by
// the Free Software Foundation, either version 3 of the License, or
// (at your option) any later version.
//
// You should have received a copy of the GNU General Public License
// along with IPPL. If not, see <https://www.gnu.org/licenses/>.
//
#include <Kokkos_MathematicalConstants.hpp>
#include <Kokkos_MathematicalFunctions.hpp>
#include <Kokkos_Random.hpp>
#include <chrono>
#include <iostream>
#include <random>
#include <set>
#include <string>
#include <vector>
#include "Ippl.h"
#include "Utility/IpplTimings.h"
#include "Manager/PicManager.h"
#include "datatypes.h"
#include "PenningTrapManager.h"


int main(int argc, char* argv[]) {
    ippl::initialize(argc, argv);
    {
<<<<<<< HEAD
       Inform msg("PenningTrap");
       Inform msg2all("PenningTrap", INFORM_ALL_NODES);

       // Read input parameters, assign them to the corresponding memebers of manager
       int arg = 1;
       Vector_t<int, Dim> nr;
       for (unsigned d = 0; d < Dim; d++) {
            nr[d] = std::atoi(argv[arg++]);
       }
       size_type totalP = std::atoll(argv[arg++]);
       int nt  = std::atoi(argv[arg++]);
       std::string solver = argv[arg++];
       double lbt = std::atof(argv[arg++]);
       std::string step_method = argv[arg++];

       // Create an instance of a manger for the considered application
       PenningTrapManager manager(totalP, nt, nr, lbt, solver, step_method);

       // Perform pre-run operations, including creating mesh, particles,...
       manager.pre_run();

       manager.setTime(0.0);
       msg << "Starting iterations ..." << endl;

       manager.run(manager.getNt());

       msg << "End." << endl;
=======
        Inform msg("PenningTrap");
        Inform msg2all("PenningTrap", INFORM_ALL_NODES);

        // Create an instance of a manger for the considered application
        PenningTrapManager manager;

        // Read input parameters, assign them to the corresponding memebers of manager
        int arg = 1;
        for (unsigned d = 0; d < Dim; d++) {
            manager.nr[d] = std::atoi(argv[arg++]);
        }
        manager.totalP = std::atoll(argv[arg++]);
        manager.nt  = std::atoi(argv[arg++]);
        manager.solver = argv[arg++];
        manager.lbt = std::atof(argv[arg++]);
        manager.step_method = argv[arg++];

        // Perform pre-run operations, including creating mesh, particles,...
       manager.pre_run();

       manager.time_m = 0.0;
       msg << "Starting iterations ..." << endl;

       manager.run(manager.nt);

        msg << "End." << endl;
>>>>>>> a8bc1cb1
    }
    ippl::finalize();

    return 0;
}<|MERGE_RESOLUTION|>--- conflicted
+++ resolved
@@ -41,72 +41,44 @@
 #include <set>
 #include <string>
 #include <vector>
+
 #include "Ippl.h"
 #include "Utility/IpplTimings.h"
 #include "Manager/PicManager.h"
 #include "datatypes.h"
 #include "PenningTrapManager.h"
 
-
 int main(int argc, char* argv[]) {
     ippl::initialize(argc, argv);
     {
-<<<<<<< HEAD
-       Inform msg("PenningTrap");
-       Inform msg2all("PenningTrap", INFORM_ALL_NODES);
-
-       // Read input parameters, assign them to the corresponding memebers of manager
-       int arg = 1;
-       Vector_t<int, Dim> nr;
-       for (unsigned d = 0; d < Dim; d++) {
-            nr[d] = std::atoi(argv[arg++]);
-       }
-       size_type totalP = std::atoll(argv[arg++]);
-       int nt  = std::atoi(argv[arg++]);
-       std::string solver = argv[arg++];
-       double lbt = std::atof(argv[arg++]);
-       std::string step_method = argv[arg++];
-
-       // Create an instance of a manger for the considered application
-       PenningTrapManager manager(totalP, nt, nr, lbt, solver, step_method);
-
-       // Perform pre-run operations, including creating mesh, particles,...
-       manager.pre_run();
-
-       manager.setTime(0.0);
-       msg << "Starting iterations ..." << endl;
-
-       manager.run(manager.getNt());
-
-       msg << "End." << endl;
-=======
         Inform msg("PenningTrap");
         Inform msg2all("PenningTrap", INFORM_ALL_NODES);
 
-        // Create an instance of a manger for the considered application
-        PenningTrapManager manager;
-
         // Read input parameters, assign them to the corresponding memebers of manager
         int arg = 1;
+        Vector_t<int, Dim> nr;
         for (unsigned d = 0; d < Dim; d++) {
-            manager.nr[d] = std::atoi(argv[arg++]);
+            nr[d] = std::atoi(argv[arg++]);
         }
-        manager.totalP = std::atoll(argv[arg++]);
-        manager.nt  = std::atoi(argv[arg++]);
-        manager.solver = argv[arg++];
-        manager.lbt = std::atof(argv[arg++]);
-        manager.step_method = argv[arg++];
+        size_type totalP = std::atoll(argv[arg++]);
+        int nt  = std::atoi(argv[arg++]);
+        std::string solver = argv[arg++];
+        double lbt = std::atof(argv[arg++]);
+        std::string step_method = argv[arg++];
+
+        // Create an instance of a manger for the considered application
+        PenningTrapManager manager(totalP, nt, nr, lbt, solver, step_method);
 
         // Perform pre-run operations, including creating mesh, particles,...
-       manager.pre_run();
+        manager.pre_run();
 
-       manager.time_m = 0.0;
-       msg << "Starting iterations ..." << endl;
+        manager.setTime(0.0);
 
-       manager.run(manager.nt);
+        msg << "Starting iterations ..." << endl;
+
+        manager.run(manager.getNt());
 
         msg << "End." << endl;
->>>>>>> a8bc1cb1
     }
     ippl::finalize();
 
