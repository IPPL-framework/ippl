--- conflicted
+++ resolved
@@ -74,10 +74,6 @@
 // Test programs have to define this variable for VTK dump purposes
 extern const char* TestName;
 
-<<<<<<< HEAD
-template <typename T>
-void dumpVTK(VField_t<T, 3>& E, int nx, int ny, int nz, int iteration, double dx, double dy,
-=======
 // Signal handling
 int interruptSignalReceived = 0;
 
@@ -115,8 +111,8 @@
     }
 }
 
-void dumpVTK(VField_t<3>& E, int nx, int ny, int nz, int iteration, double dx, double dy,
->>>>>>> 2f2cf31d
+template <typename T>
+void dumpVTK(VField_t<T, 3>& E, int nx, int ny, int nz, int iteration, double dx, double dy,
              double dz) {
     typename VField_t<T, 3>::view_type::host_mirror_type host_view = E.getHostMirror();
 
