// ChargedParticles header file
//   Defines a particle attribute for charged particles to be used in
//   test programs
//
// Copyright (c) 2021 Paul Scherrer Institut, Villigen PSI, Switzerland
// All rights reserved
//
// This file is part of IPPL.
//
// IPPL is free software: you can redistribute it and/or modify
// it under the terms of the GNU General Public License as published by
// the Free Software Foundation, either version 3 of the License, or
// (at your option) any later version.
//
// You should have received a copy of the GNU General Public License
// along with IPPL. If not, see <https://www.gnu.org/licenses/>.
//

#include "Ippl.h"

#include <csignal>

#include "Utility/TypeUtils.h"

#include "Solver/ElectrostaticsCG.h"
#include "Solver/FFTPeriodicPoissonSolver.h"
#include "Solver/FFTPoissonSolver.h"
#include "Solver/P3MSolver.h"

// some typedefs
template <unsigned Dim = 3>
using Mesh_t = ippl::UniformCartesian<double, Dim>;

template <typename T, unsigned Dim = 3>
using PLayout_t = typename ippl::ParticleSpatialLayout<T, Dim, Mesh_t<Dim>>;

template <unsigned Dim = 3>
using Centering_t = typename Mesh_t<Dim>::DefaultCentering;

template <unsigned Dim = 3>
using FieldLayout_t = ippl::FieldLayout<Dim>;

template <typename T = double, unsigned Dim = 3>
using ORB = ippl::OrthogonalRecursiveBisection<double, Dim, Mesh_t<Dim>, Centering_t<Dim>, T>;

using size_type = ippl::detail::size_type;

template <typename T, unsigned Dim = 3>
using Field = ippl::Field<T, Dim, Mesh_t<Dim>, Centering_t<Dim>>;

template <typename T>
using ParticleAttrib = ippl::ParticleAttrib<T>;

template <typename T, unsigned Dim = 3>
using Vector_t = ippl::Vector<T, Dim>;

template <unsigned Dim = 3>
using Field_t = Field<double, Dim>;

template <typename T = double, unsigned Dim = 3>
using VField_t = Field<Vector_t<T, Dim>, Dim>;

// heFFTe does not support 1D FFTs, so we switch to CG in the 1D case
template <typename T = double, unsigned Dim = 3>
using CGSolver_t = ippl::ElectrostaticsCG<Field<T, Dim>, Field<double, Dim>>;

<<<<<<< HEAD
using ippl::detail::ConditionalType, ippl::detail::VariantFromConditionalTypes;

template <unsigned Dim = 3>
using FFTSolver_t = ConditionalType<
    Dim == 2 || Dim == 3,
    ippl::FFTPeriodicPoissonSolver<Vector_t<Dim>, double, Dim, Mesh_t<Dim>, Centering_t<Dim>>>;

template <unsigned Dim = 3>
using P3MSolver_t =
    ConditionalType<Dim == 3,
                    ippl::P3MSolver<Vector_t<Dim>, double, Dim, Mesh_t<Dim>, Centering_t<Dim>>>;

template <unsigned Dim = 3>
using OpenSolver_t = ConditionalType<
    Dim == 3, ippl::FFTPoissonSolver<Vector_t<Dim>, double, Dim, Mesh_t<Dim>, Centering_t<Dim>>>;

template <unsigned Dim = 3>
using Solver_t = VariantFromConditionalTypes<CGSolver_t<Dim>, FFTSolver_t<Dim>, P3MSolver_t<Dim>,
                                             OpenSolver_t<Dim>>;
=======
template <typename T = double, unsigned Dim = 3>
using FFTSolver_t = ippl::FFTPeriodicPoissonSolver<VField_t<T, Dim>, Field<double, Dim>>;

template <typename T = double, unsigned Dim = 3>
using Solver_t =
    std::conditional_t<Dim == 2 || Dim == 3, std::variant<CGSolver_t<T, Dim>, FFTSolver_t<T, Dim>>,
                       std::variant<CGSolver_t<T, Dim>>>;
>>>>>>> 7b8c0c3a

const double pi = Kokkos::numbers::pi_v<double>;

// Test programs have to define this variable for VTK dump purposes
extern const char* TestName;

// Signal handling
int interruptSignalReceived = 0;

/*!
 * Signal handler records the received signal
 * @param signal received signal
 */
void interruptHandler(int signal) {
    interruptSignalReceived = signal;
}

/*!
 * Checks whether a signal was received
 * @return Signal handler was called
 */
bool checkSignalHandler() {
    Ippl::Comm->barrier();
    return interruptSignalReceived != 0;
}

/*!
 * Sets up the signal handler
 */
void setSignalHandler() {
    struct sigaction sa;
    sa.sa_handler = interruptHandler;
    sigemptyset(&sa.sa_mask);
    if (sigaction(SIGTERM, &sa, NULL) == -1) {
        std::cerr << Ippl::Comm->rank() << ": failed to set up signal handler for SIGTERM ("
                  << SIGTERM << ")" << std::endl;
    }
    if (sigaction(SIGINT, &sa, NULL) == -1) {
        std::cerr << Ippl::Comm->rank() << ": failed to set up signal handler for SIGINT ("
                  << SIGINT << ")" << std::endl;
    }
}

template <typename T>
void dumpVTK(VField_t<T, 3>& E, int nx, int ny, int nz, int iteration, double dx, double dy,
             double dz) {
    typename VField_t<T, 3>::view_type::host_mirror_type host_view = E.getHostMirror();

    std::stringstream fname;
    fname << "data/ef_";
    fname << std::setw(4) << std::setfill('0') << iteration;
    fname << ".vtk";

    Kokkos::deep_copy(host_view, E.getView());

    Inform vtkout(NULL, fname.str().c_str(), Inform::OVERWRITE);
    vtkout.precision(10);
    vtkout.setf(std::ios::scientific, std::ios::floatfield);

    // start with header
    vtkout << "# vtk DataFile Version 2.0" << endl;
    vtkout << TestName << endl;
    vtkout << "ASCII" << endl;
    vtkout << "DATASET STRUCTURED_POINTS" << endl;
    vtkout << "DIMENSIONS " << nx + 3 << " " << ny + 3 << " " << nz + 3 << endl;
    vtkout << "ORIGIN " << -dx << " " << -dy << " " << -dz << endl;
    vtkout << "SPACING " << dx << " " << dy << " " << dz << endl;
    vtkout << "CELL_DATA " << (nx + 2) * (ny + 2) * (nz + 2) << endl;

    vtkout << "VECTORS E-Field float" << endl;
    for (int z = 0; z < nz + 2; z++) {
        for (int y = 0; y < ny + 2; y++) {
            for (int x = 0; x < nx + 2; x++) {
                vtkout << host_view(x, y, z)[0] << "\t" << host_view(x, y, z)[1] << "\t"
                       << host_view(x, y, z)[2] << endl;
            }
        }
    }
}

void dumpVTK(Field_t<3>& rho, int nx, int ny, int nz, int iteration, double dx, double dy,
             double dz) {
    typename Field_t<3>::view_type::host_mirror_type host_view = rho.getHostMirror();

    std::stringstream fname;
    fname << "data/scalar_";
    fname << std::setw(4) << std::setfill('0') << iteration;
    fname << ".vtk";

    Kokkos::deep_copy(host_view, rho.getView());

    Inform vtkout(NULL, fname.str().c_str(), Inform::OVERWRITE);
    vtkout.precision(10);
    vtkout.setf(std::ios::scientific, std::ios::floatfield);

    // start with header
    vtkout << "# vtk DataFile Version 2.0" << endl;
    vtkout << TestName << endl;
    vtkout << "ASCII" << endl;
    vtkout << "DATASET STRUCTURED_POINTS" << endl;
    vtkout << "DIMENSIONS " << nx + 3 << " " << ny + 3 << " " << nz + 3 << endl;
    vtkout << "ORIGIN " << -dx << " " << -dy << " " << -dz << endl;
    vtkout << "SPACING " << dx << " " << dy << " " << dz << endl;
    vtkout << "CELL_DATA " << (nx + 2) * (ny + 2) * (nz + 2) << endl;

    vtkout << "SCALARS Rho float" << endl;
    vtkout << "LOOKUP_TABLE default" << endl;
    for (int z = 0; z < nz + 2; z++) {
        for (int y = 0; y < ny + 2; y++) {
            for (int x = 0; x < nx + 2; x++) {
                vtkout << host_view(x, y, z) << endl;
            }
        }
    }
}

template <class PLayout, typename T, unsigned Dim = 3>
class ChargedParticles : public ippl::ParticleBase<PLayout> {
public:
    VField_t<T, Dim> E_m;
    Field_t<Dim> rho_m;
    Field<T, Dim> phi_m;

    typedef ippl::BConds<Field<T, Dim>, Dim> bc_type;
    bc_type allPeriodic;

    // ORB
    ORB<T, Dim> orb;

    Vector_t<T, Dim> nr_m;

    ippl::e_dim_tag decomp_m[Dim];

    Vector_t<double, Dim> hr_m;
    Vector_t<double, Dim> rmin_m;
    Vector_t<double, Dim> rmax_m;

    std::string stype_m;

    double Q_m;

private:
    Solver_t<T, Dim> solver_m;

public:
    double time_m;

    double rhoNorm_m;

    unsigned int loadbalancefreq_m;

    double loadbalancethreshold_m;

public:
    ParticleAttrib<double> q;                                        // charge
    typename ippl::ParticleBase<PLayout>::particle_position_type P;  // particle velocity
    typename ippl::ParticleBase<PLayout>::particle_position_type
        E;  // electric field at particle position

    /*
      This constructor is mandatory for all derived classes from
      ParticleBase as the bunch buffer uses this
    */
    ChargedParticles(PLayout& pl)
        : ippl::ParticleBase<PLayout>(pl) {
        registerAttributes();
        setPotentialBCs();
    }

    ChargedParticles(PLayout& pl, Vector_t<double, Dim> hr, Vector_t<double, Dim> rmin,
                     Vector_t<double, Dim> rmax, ippl::e_dim_tag decomp[Dim], double Q,
                     std::string solver)
        : ippl::ParticleBase<PLayout>(pl)
        , hr_m(hr)
        , rmin_m(rmin)
        , rmax_m(rmax)
        , stype_m(solver)
        , Q_m(Q) {
        registerAttributes();
        for (unsigned int i = 0; i < Dim; i++) {
            decomp_m[i] = decomp[i];
        }
        setupBCs();
        setPotentialBCs();
    }

    void setPotentialBCs() {
        // CG requires explicit periodic boundary conditions while the periodic Poisson solver
        // simply assumes them
        if (stype_m == "CG") {
            for (unsigned int i = 0; i < 2 * Dim; ++i) {
                allPeriodic[i] = std::make_shared<ippl::PeriodicFace<Field<T, Dim>>>(i);
            }
        }
    }

    void registerAttributes() {
        // register the particle attributes
        this->addAttribute(q);
        this->addAttribute(P);
        this->addAttribute(E);
    }

    ~ChargedParticles() {}

    void setupBCs() { setBCAllPeriodic(); }

    void updateLayout(FieldLayout_t<Dim>& fl, Mesh_t<Dim>& mesh,
                      ChargedParticles<PLayout, T, Dim>& buffer, bool& isFirstRepartition) {
        // Update local fields
        static IpplTimings::TimerRef tupdateLayout = IpplTimings::getTimer("updateLayout");
        IpplTimings::startTimer(tupdateLayout);
        this->E_m.updateLayout(fl);
        this->rho_m.updateLayout(fl);
        if (stype_m == "CG") {
            this->phi_m.updateLayout(fl);
            phi_m.setFieldBC(allPeriodic);
        }

        // Update layout with new FieldLayout
        PLayout& layout = this->getLayout();
        layout.updateLayout(fl, mesh);
        IpplTimings::stopTimer(tupdateLayout);
        static IpplTimings::TimerRef tupdatePLayout = IpplTimings::getTimer("updatePB");
        IpplTimings::startTimer(tupdatePLayout);
        if (!isFirstRepartition) {
            layout.update(*this, buffer);
        }
        IpplTimings::stopTimer(tupdatePLayout);
    }

    void initializeFields(Mesh_t<Dim>& mesh, FieldLayout_t<Dim>& fl) {
        E_m.initialize(mesh, fl);
        rho_m.initialize(mesh, fl);
        if (stype_m == "CG") {
            phi_m.initialize(mesh, fl);
            phi_m.setFieldBC(allPeriodic);
        }
    }

    void initializeORB(FieldLayout_t<Dim>& fl, Mesh_t<Dim>& mesh) {
        orb.initialize(fl, mesh, rho_m);
    }

    void repartition(FieldLayout_t<Dim>& fl, Mesh_t<Dim>& mesh,
                     ChargedParticles<PLayout, T, Dim>& buffer, bool& isFirstRepartition) {
        // Repartition the domains
        bool res = orb.binaryRepartition(this->R, fl, isFirstRepartition);

        if (res != true) {
            std::cout << "Could not repartition!" << std::endl;
            return;
        }
        // Update
        this->updateLayout(fl, mesh, buffer, isFirstRepartition);
        if constexpr (Dim == 2 || Dim == 3) {
            if (stype_m == "FFT") {
                std::get<FFTSolver_t<T, Dim>>(solver_m).setRhs(rho_m);
            }
            if constexpr (Dim == 3) {
                if (stype_m == "P3M") {
                    std::get<P3MSolver_t<Dim>>(solver_m).setRhs(rho_m);
                } else if (stype_m == "OPEN") {
                    std::get<OpenSolver_t<Dim>>(solver_m).setRhs(rho_m);
                }
            }
        }
    }

    bool balance(size_type totalP, const unsigned int nstep) {
        if (std::strcmp(TestName, "UniformPlasmaTest") == 0) {
            return (nstep % loadbalancefreq_m == 0);
        } else {
            int local = 0;
            std::vector<int> res(Ippl::Comm->size());
            double equalPart = (double)totalP / Ippl::Comm->size();
            double dev       = std::abs((double)this->getLocalNum() - equalPart) / totalP;
            if (dev > loadbalancethreshold_m) {
                local = 1;
            }
            MPI_Allgather(&local, 1, MPI_INT, res.data(), 1, MPI_INT, Ippl::getComm());

            for (unsigned int i = 0; i < res.size(); i++) {
                if (res[i] == 1) {
                    return true;
                }
            }
            return false;
        }
    }

    void gatherStatistics(size_type totalP) {
        std::vector<double> imb(Ippl::Comm->size());
        double equalPart = (double)totalP / Ippl::Comm->size();
        double dev       = (std::abs((double)this->getLocalNum() - equalPart) / totalP) * 100.0;
        MPI_Gather(&dev, 1, MPI_DOUBLE, imb.data(), 1, MPI_DOUBLE, 0, Ippl::getComm());

        if (Ippl::Comm->rank() == 0) {
            std::stringstream fname;
            fname << "data/LoadBalance_";
            fname << Ippl::Comm->size();
            fname << ".csv";

            Inform csvout(NULL, fname.str().c_str(), Inform::APPEND);
            csvout.precision(5);
            csvout.setf(std::ios::scientific, std::ios::floatfield);

            if (time_m == 0.0) {
                csvout << "time, rank, imbalance percentage" << endl;
            }

            for (int r = 0; r < Ippl::Comm->size(); ++r) {
                csvout << time_m << " " << r << " " << imb[r] << endl;
            }
        }

        Ippl::Comm->barrier();
    }

    void gatherCIC() { gather(this->E, E_m, this->R); }

    void scatterCIC(size_type totalP, unsigned int iteration, Vector_t<double, Dim>& hrField) {
        Inform m("scatter ");

        rho_m = 0.0;
        scatter(q, rho_m, this->R);

        static IpplTimings::TimerRef sumTimer = IpplTimings::getTimer("Check");
        IpplTimings::startTimer(sumTimer);
        double Q_grid = rho_m.sum();

        size_type Total_particles = 0;
        size_type local_particles = this->getLocalNum();

        MPI_Reduce(&local_particles, &Total_particles, 1, MPI_UNSIGNED_LONG, MPI_SUM, 0,
                   Ippl::getComm());

        double rel_error = std::fabs((Q_m - Q_grid) / Q_m);
        m << "Rel. error in charge conservation = " << rel_error << endl;

        if (Ippl::Comm->rank() == 0) {
            if (Total_particles != totalP || rel_error > 1e-10) {
                m << "Time step: " << iteration << endl;
                m << "Total particles in the sim. " << totalP << " "
                  << "after update: " << Total_particles << endl;
                m << "Rel. error in charge conservation: " << rel_error << endl;
                IpplAbort();
            }
        }

        double cellVolume =
            std::reduce(hrField.begin(), hrField.end(), 1., std::multiplies<double>());
        rho_m = rho_m / cellVolume;

        rhoNorm_m = norm(rho_m);
        IpplTimings::stopTimer(sumTimer);

        // dumpVTK(rho_m, nr_m[0], nr_m[1], nr_m[2], iteration, hrField[0], hrField[1], hrField[2]);

        // rho = rho_e - rho_i (only if periodic BCs)
        if (stype_m != "OPEN") {
            double size = 1;
            for (unsigned d = 0; d < Dim; d++) {
                size *= rmax_m[d] - rmin_m[d];
            }
            rho_m = rho_m - (Q_m / size);
        }
    }

    void initSolver() {
        Inform m("solver ");
        if (stype_m == "FFT") {
            initFFTSolver();
        } else if (stype_m == "CG") {
            initCGSolver();
        } else if (stype_m == "P3M") {
            initP3MSolver();
        } else if (stype_m == "OPEN") {
            initOpenSolver();
        } else {
            m << "No solver matches the argument" << endl;
        }
    }

    void runSolver() {
        if (stype_m == "CG") {
            CGSolver_t<T, Dim>& solver = std::get<CGSolver_t<T, Dim>>(solver_m);
            solver.solve();

            if (Ippl::Comm->rank() == 0) {
                std::stringstream fname;
                fname << "data/CG_";
                fname << Ippl::Comm->size();
                fname << ".csv";

                Inform log(NULL, fname.str().c_str(), Inform::APPEND);
                int iterations = solver.getIterationCount();
                // Assume the dummy solve is the first call
                if (time_m == 0 && iterations == 0) {
                    log << "time,residue,iterations" << endl;
                }
                // Don't print the dummy solve
                if (time_m > 0 || iterations > 0) {
                    log << time_m << "," << solver.getResidue() << "," << iterations << endl;
                }
            }
            Ippl::Comm->barrier();
        } else if (stype_m == "FFT") {
            if constexpr (Dim == 2 || Dim == 3) {
                std::get<FFTSolver_t<T, Dim>>(solver_m).solve();
            }
        } else if (stype_m == "P3M") {
            if constexpr (Dim == 3) {
                std::get<P3MSolver_t<Dim>>(solver_m).solve();
            }
        } else if (stype_m == "OPEN") {
            if constexpr (Dim == 3) {
                std::get<OpenSolver_t<Dim>>(solver_m).solve();
            }
        } else {
            throw std::runtime_error("Unknown solver type");
        }
    }

    template <typename Solver>
    void initSolverWithParams(const ippl::ParameterList& sp) {
        solver_m.template emplace<Solver>();
        Solver& solver = std::get<Solver>(solver_m);

        solver.mergeParameters(sp);

        solver.setRhs(rho_m);

        if constexpr (std::is_same_v<Solver, CGSolver_t<T, Dim>>) {
            // The CG solver computes the potential directly and
            // uses this to get the electric field
            solver.setLhs(phi_m);
            solver.setGradient(E_m);
<<<<<<< HEAD
        } else {
            // The periodic Poisson solver, Open boundaries solver,
            // and the P3M solver compute the electric field directly
=======
        } else if constexpr (std::is_same_v<Solver, FFTSolver_t<T, Dim>>) {
            // The periodic Poisson solver computes the electric
            // field directly
>>>>>>> 7b8c0c3a
            solver.setLhs(E_m);
        }
    }

    void initCGSolver() {
        ippl::ParameterList sp;
        sp.add("output_type", CGSolver_t<T, Dim>::GRAD);
        // Increase tolerance in the 1D case
        sp.add("tolerance", 1e-10);

        initSolverWithParams<CGSolver_t<T, Dim>>(sp);
    }

    void initFFTSolver() {
        if constexpr (Dim == 2 || Dim == 3) {
            ippl::ParameterList sp;
            sp.add("output_type", FFTSolver_t<T, Dim>::GRAD);
            sp.add("use_heffte_defaults", false);
            sp.add("use_pencils", true);
            sp.add("use_reorder", false);
            sp.add("use_gpu_aware", true);
            sp.add("comm", ippl::p2p_pl);
            sp.add("r2c_direction", 0);

            initSolverWithParams<FFTSolver_t<T, Dim>>(sp);
        } else {
            throw std::runtime_error("Unsupported dimensionality for FFT solver");
        }
    }

    void initP3MSolver() {
        if constexpr (Dim == 3) {
            ippl::ParameterList sp;
            sp.add("output_type", P3MSolver_t<Dim>::GRAD);
            sp.add("use_heffte_defaults", false);
            sp.add("use_pencils", true);
            sp.add("use_reorder", false);
            sp.add("use_gpu_aware", true);
            sp.add("comm", ippl::p2p_pl);
            sp.add("r2c_direction", 0);

            initSolverWithParams<P3MSolver_t<Dim>>(sp);
        } else {
            throw std::runtime_error("Unsupported dimensionality for P3M solver");
        }
    }

    void initOpenSolver() {
        if constexpr (Dim == 3) {
            ippl::ParameterList sp;
            sp.add("output_type", OpenSolver_t<Dim>::GRAD);
            sp.add("use_heffte_defaults", false);
            sp.add("use_pencils", true);
            sp.add("use_reorder", false);
            sp.add("use_gpu_aware", true);
            sp.add("comm", ippl::p2p_pl);
            sp.add("r2c_direction", 0);
            sp.add("algorithm", OpenSolver_t<Dim>::HOCKNEY);

            initSolverWithParams<OpenSolver_t<Dim>>(sp);
        } else {
            throw std::runtime_error("Unsupported dimensionality for OPEN solver");
        }
    }

    void dumpData() {
        auto Pview = P.getView();

        double kinEnergy = 0.0;
        double potEnergy = 0.0;

        potEnergy = 0.5 * hr_m[0] * hr_m[1] * hr_m[2] * rho_m.sum();

        Kokkos::parallel_reduce(
            "Particle Kinetic Energy", this->getLocalNum(),
            KOKKOS_LAMBDA(const int i, double& valL) {
                double myVal = dot(Pview(i), Pview(i)).apply();
                valL += myVal;
            },
            Kokkos::Sum<double>(kinEnergy));

        kinEnergy *= 0.5;
        double gkinEnergy = 0.0;

        MPI_Reduce(&kinEnergy, &gkinEnergy, 1, MPI_DOUBLE, MPI_SUM, 0, Ippl::getComm());

        const int nghostE = E_m.getNghost();
        auto Eview        = E_m.getView();
        Vector_t<T, Dim> normE;

        using index_array_type = typename ippl::RangePolicy<Dim>::index_array_type;
        for (unsigned d = 0; d < Dim; ++d) {
            T temp = 0.0;
            ippl::parallel_reduce(
                "Vector E reduce", ippl::getRangePolicy(Eview, nghostE),
                KOKKOS_LAMBDA(const index_array_type& args, T& valL) {
                    // ippl::apply accesses the view at the given indices and obtains a
                    // reference; see src/Expression/IpplOperations.h
                    T myVal = std::pow(ippl::apply(Eview, args)[d], 2);
                    valL += myVal;
                },
                Kokkos::Sum<T>(temp));
            T globaltemp          = 0.0;
            MPI_Datatype mpi_type = get_mpi_datatype<T>(temp);
            MPI_Reduce(&temp, &globaltemp, 1, mpi_type, MPI_SUM, 0, Ippl::getComm());
            normE[d] = std::sqrt(globaltemp);
        }

        if (Ippl::Comm->rank() == 0) {
            std::stringstream fname;
            fname << "data/ParticleField_";
            fname << Ippl::Comm->size();
            fname << ".csv";

            Inform csvout(NULL, fname.str().c_str(), Inform::APPEND);
            csvout.precision(10);
            csvout.setf(std::ios::scientific, std::ios::floatfield);

            if (time_m == 0.0) {
                csvout << "time, Potential energy, Kinetic energy, Total energy, Rho_norm2, "
                          "Ex_norm2, Ey_norm2, Ez_norm2";
                for (unsigned d = 0; d < Dim; d++) {
                    csvout << "E" << d << "norm2, ";
                }
                csvout << endl;
            }

            csvout << time_m << " " << potEnergy << " " << gkinEnergy << " "
                   << potEnergy + gkinEnergy << " " << rhoNorm_m << " ";
            for (unsigned d = 0; d < Dim; d++) {
                csvout << normE[d] << " ";
            }
            csvout << endl;
        }

        Ippl::Comm->barrier();
    }

    void dumpLandau() {
        const int nghostE = E_m.getNghost();
        auto Eview        = E_m.getView();
        double fieldEnergy, ExAmp;

        using index_array_type = typename ippl::RangePolicy<Dim>::index_array_type;
        double temp            = 0.0;
        ippl::parallel_reduce(
            "Ex inner product", ippl::getRangePolicy(Eview, nghostE),
            KOKKOS_LAMBDA(const index_array_type& args, double& valL) {
                // ippl::apply accesses the view at the given indices and obtains a
                // reference; see src/Expression/IpplOperations.h
                double myVal = std::pow(ippl::apply(Eview, args)[0], 2);
                valL += myVal;
            },
            Kokkos::Sum<double>(temp));
        double globaltemp = 0.0;
        MPI_Reduce(&temp, &globaltemp, 1, MPI_DOUBLE, MPI_SUM, 0, Ippl::getComm());
        fieldEnergy = std::reduce(hr_m.begin(), hr_m.end(), globaltemp, std::multiplies<double>());

        double tempMax = 0.0;
        ippl::parallel_reduce(
            "Ex max norm", ippl::getRangePolicy(Eview, nghostE),
            KOKKOS_LAMBDA(const index_array_type& args, double& valL) {
                // ippl::apply accesses the view at the given indices and obtains a
                // reference; see src/Expression/IpplOperations.h
                double myVal = std::fabs(ippl::apply(Eview, args)[0]);
                if (myVal > valL) {
                    valL = myVal;
                }
            },
            Kokkos::Max<double>(tempMax));
        ExAmp = 0.0;
        MPI_Reduce(&tempMax, &ExAmp, 1, MPI_DOUBLE, MPI_MAX, 0, Ippl::getComm());

        if (Ippl::Comm->rank() == 0) {
            std::stringstream fname;
            fname << "data/FieldLandau_";
            fname << Ippl::Comm->size();
            fname << ".csv";

            Inform csvout(NULL, fname.str().c_str(), Inform::APPEND);
            csvout.precision(10);
            csvout.setf(std::ios::scientific, std::ios::floatfield);

            if (time_m == 0.0) {
                csvout << "time, Ex_field_energy, Ex_max_norm" << endl;
            }

            csvout << time_m << " " << fieldEnergy << " " << ExAmp << endl;
        }

        Ippl::Comm->barrier();
    }

    void dumpBumponTail() {
        const int nghostE = E_m.getNghost();
        auto Eview        = E_m.getView();
        double fieldEnergy, EzAmp;

        using index_array_type = typename ippl::RangePolicy<Dim>::index_array_type;
        double temp            = 0.0;
        ippl::parallel_reduce(
            "Ex inner product", ippl::getRangePolicy(Eview, nghostE),
            KOKKOS_LAMBDA(const index_array_type& args, double& valL) {
                // ippl::apply accesses the view at the given indices and obtains a
                // reference; see src/Expression/IpplOperations.h
                double myVal = std::pow(ippl::apply(Eview, args)[Dim - 1], 2);
                valL += myVal;
            },
            Kokkos::Sum<double>(temp));
        double globaltemp = 0.0;
        MPI_Reduce(&temp, &globaltemp, 1, MPI_DOUBLE, MPI_SUM, 0, Ippl::getComm());
        fieldEnergy = std::reduce(hr_m.begin(), hr_m.end(), globaltemp, std::multiplies<double>());

        double tempMax = 0.0;
        ippl::parallel_reduce(
            "Ex max norm", ippl::getRangePolicy(Eview, nghostE),
            KOKKOS_LAMBDA(const index_array_type& args, double& valL) {
                // ippl::apply accesses the view at the given indices and obtains a
                // reference; see src/Expression/IpplOperations.h
                double myVal = std::fabs(ippl::apply(Eview, args)[Dim - 1]);
                if (myVal > valL) {
                    valL = myVal;
                }
            },
            Kokkos::Max<double>(tempMax));
        EzAmp = 0.0;
        MPI_Reduce(&tempMax, &EzAmp, 1, MPI_DOUBLE, MPI_MAX, 0, Ippl::getComm());

        if (Ippl::Comm->rank() == 0) {
            std::stringstream fname;
            fname << "data/FieldBumponTail_";
            fname << Ippl::Comm->size();
            fname << ".csv";

            Inform csvout(NULL, fname.str().c_str(), Inform::APPEND);
            csvout.precision(10);
            csvout.setf(std::ios::scientific, std::ios::floatfield);

            if (time_m == 0.0) {
                csvout << "time, Ez_field_energy, Ez_max_norm" << endl;
            }

            csvout << time_m << " " << fieldEnergy << " " << EzAmp << endl;
        }

        Ippl::Comm->barrier();
    }

    void dumpParticleData() {
        typename ParticleAttrib<Vector_t<T, Dim>>::HostMirror R_host = this->R.getHostMirror();
        typename ParticleAttrib<Vector_t<T, Dim>>::HostMirror P_host = this->P.getHostMirror();
        Kokkos::deep_copy(R_host, this->R.getView());
        Kokkos::deep_copy(P_host, P.getView());
        std::stringstream pname;
        pname << "data/ParticleIC_";
        pname << Ippl::Comm->rank();
        pname << ".csv";
        Inform pcsvout(NULL, pname.str().c_str(), Inform::OVERWRITE, Ippl::Comm->rank());
        pcsvout.precision(10);
        pcsvout.setf(std::ios::scientific, std::ios::floatfield);
        pcsvout << "R_x, R_y, R_z, V_x, V_y, V_z" << endl;
        for (size_type i = 0; i < this->getLocalNum(); i++) {
            for (unsigned d = 0; d < Dim; d++) {
                pcsvout << R_host(i)[d] << " ";
            }
            for (unsigned d = 0; d < Dim; d++) {
                pcsvout << P_host(i)[d] << " ";
            }
            pcsvout << endl;
        }
        Ippl::Comm->barrier();
    }

    void dumpLocalDomains(const FieldLayout_t<Dim>& fl, const unsigned int step) {
        if (Ippl::Comm->rank() == 0) {
            const typename FieldLayout_t<Dim>::host_mirror_type domains = fl.getHostLocalDomains();
            std::ofstream myfile;
            myfile.open("data/domains" + std::to_string(step) + ".txt");
            for (unsigned int i = 0; i < domains.size(); ++i) {
                for (unsigned d = 0; d < Dim; d++) {
                    myfile << domains[i][d].first() << " " << domains[i][d].last() << " ";
                }
                myfile << "\n";
            }
            myfile.close();
        }
        Ippl::Comm->barrier();
    }

private:
    void setBCAllPeriodic() { this->setParticleBC(ippl::BC::PERIODIC); }
};<|MERGE_RESOLUTION|>--- conflicted
+++ resolved
@@ -62,37 +62,24 @@
 
 // heFFTe does not support 1D FFTs, so we switch to CG in the 1D case
 template <typename T = double, unsigned Dim = 3>
-using CGSolver_t = ippl::ElectrostaticsCG<Field<T, Dim>, Field<double, Dim>>;
-
-<<<<<<< HEAD
+using CGSolver_t = ippl::ElectrostaticsCG<Field<T, Dim>, Field_t<Dim>>;
+
 using ippl::detail::ConditionalType, ippl::detail::VariantFromConditionalTypes;
 
-template <unsigned Dim = 3>
-using FFTSolver_t = ConditionalType<
-    Dim == 2 || Dim == 3,
-    ippl::FFTPeriodicPoissonSolver<Vector_t<Dim>, double, Dim, Mesh_t<Dim>, Centering_t<Dim>>>;
-
-template <unsigned Dim = 3>
-using P3MSolver_t =
-    ConditionalType<Dim == 3,
-                    ippl::P3MSolver<Vector_t<Dim>, double, Dim, Mesh_t<Dim>, Centering_t<Dim>>>;
-
-template <unsigned Dim = 3>
-using OpenSolver_t = ConditionalType<
-    Dim == 3, ippl::FFTPoissonSolver<Vector_t<Dim>, double, Dim, Mesh_t<Dim>, Centering_t<Dim>>>;
-
-template <unsigned Dim = 3>
-using Solver_t = VariantFromConditionalTypes<CGSolver_t<Dim>, FFTSolver_t<Dim>, P3MSolver_t<Dim>,
-                                             OpenSolver_t<Dim>>;
-=======
 template <typename T = double, unsigned Dim = 3>
-using FFTSolver_t = ippl::FFTPeriodicPoissonSolver<VField_t<T, Dim>, Field<double, Dim>>;
+using FFTSolver_t = ConditionalType<Dim == 2 || Dim == 3,
+                                    ippl::FFTPeriodicPoissonSolver<VField_t<T, Dim>, Field_t<Dim>>>;
 
 template <typename T = double, unsigned Dim = 3>
-using Solver_t =
-    std::conditional_t<Dim == 2 || Dim == 3, std::variant<CGSolver_t<T, Dim>, FFTSolver_t<T, Dim>>,
-                       std::variant<CGSolver_t<T, Dim>>>;
->>>>>>> 7b8c0c3a
+using P3MSolver_t = ConditionalType<Dim == 3, ippl::P3MSolver<VField_t<T, Dim>, Field_t<Dim>>>;
+
+template <typename T = double, unsigned Dim = 3>
+using OpenSolver_t =
+    ConditionalType<Dim == 3, ippl::FFTPoissonSolver<VField_t<T, Dim>, Field_t<Dim>>>;
+
+template <typename T = double, unsigned Dim = 3>
+using Solver_t = VariantFromConditionalTypes<CGSolver_t<T, Dim>, FFTSolver_t<T, Dim>,
+                                             P3MSolver_t<T, Dim>, OpenSolver_t<T, Dim>>;
 
 const double pi = Kokkos::numbers::pi_v<double>;
 
@@ -354,9 +341,9 @@
             }
             if constexpr (Dim == 3) {
                 if (stype_m == "P3M") {
-                    std::get<P3MSolver_t<Dim>>(solver_m).setRhs(rho_m);
+                    std::get<P3MSolver_t<T, Dim>>(solver_m).setRhs(rho_m);
                 } else if (stype_m == "OPEN") {
-                    std::get<OpenSolver_t<Dim>>(solver_m).setRhs(rho_m);
+                    std::get<OpenSolver_t<T, Dim>>(solver_m).setRhs(rho_m);
                 }
             }
         }
@@ -506,11 +493,11 @@
             }
         } else if (stype_m == "P3M") {
             if constexpr (Dim == 3) {
-                std::get<P3MSolver_t<Dim>>(solver_m).solve();
+                std::get<P3MSolver_t<T, Dim>>(solver_m).solve();
             }
         } else if (stype_m == "OPEN") {
             if constexpr (Dim == 3) {
-                std::get<OpenSolver_t<Dim>>(solver_m).solve();
+                std::get<OpenSolver_t<T, Dim>>(solver_m).solve();
             }
         } else {
             throw std::runtime_error("Unknown solver type");
@@ -531,15 +518,9 @@
             // uses this to get the electric field
             solver.setLhs(phi_m);
             solver.setGradient(E_m);
-<<<<<<< HEAD
         } else {
             // The periodic Poisson solver, Open boundaries solver,
             // and the P3M solver compute the electric field directly
-=======
-        } else if constexpr (std::is_same_v<Solver, FFTSolver_t<T, Dim>>) {
-            // The periodic Poisson solver computes the electric
-            // field directly
->>>>>>> 7b8c0c3a
             solver.setLhs(E_m);
         }
     }
@@ -573,7 +554,7 @@
     void initP3MSolver() {
         if constexpr (Dim == 3) {
             ippl::ParameterList sp;
-            sp.add("output_type", P3MSolver_t<Dim>::GRAD);
+            sp.add("output_type", P3MSolver_t<T, Dim>::GRAD);
             sp.add("use_heffte_defaults", false);
             sp.add("use_pencils", true);
             sp.add("use_reorder", false);
@@ -581,7 +562,7 @@
             sp.add("comm", ippl::p2p_pl);
             sp.add("r2c_direction", 0);
 
-            initSolverWithParams<P3MSolver_t<Dim>>(sp);
+            initSolverWithParams<P3MSolver_t<T, Dim>>(sp);
         } else {
             throw std::runtime_error("Unsupported dimensionality for P3M solver");
         }
@@ -590,16 +571,16 @@
     void initOpenSolver() {
         if constexpr (Dim == 3) {
             ippl::ParameterList sp;
-            sp.add("output_type", OpenSolver_t<Dim>::GRAD);
+            sp.add("output_type", OpenSolver_t<T, Dim>::GRAD);
             sp.add("use_heffte_defaults", false);
             sp.add("use_pencils", true);
             sp.add("use_reorder", false);
             sp.add("use_gpu_aware", true);
             sp.add("comm", ippl::p2p_pl);
             sp.add("r2c_direction", 0);
-            sp.add("algorithm", OpenSolver_t<Dim>::HOCKNEY);
-
-            initSolverWithParams<OpenSolver_t<Dim>>(sp);
+            sp.add("algorithm", OpenSolver_t<T, Dim>::HOCKNEY);
+
+            initSolverWithParams<OpenSolver_t<T, Dim>>(sp);
         } else {
             throw std::runtime_error("Unsupported dimensionality for OPEN solver");
         }
