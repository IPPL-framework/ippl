// ChargedParticles header file
//   Defines a particle attribute for charged particles to be used in
//   test programs
//
// Copyright (c) 2021 Paul Scherrer Institut, Villigen PSI, Switzerland
// All rights reserved
//
// This file is part of IPPL.
//
// IPPL is free software: you can redistribute it and/or modify
// it under the terms of the GNU General Public License as published by
// the Free Software Foundation, either version 3 of the License, or
// (at your option) any later version.
//
// You should have received a copy of the GNU General Public License
// along with IPPL. If not, see <https://www.gnu.org/licenses/>.
//

#include "Ippl.h"

#include "Solver/FFTPeriodicPoissonSolver.h"

// dimension of our positions
constexpr unsigned Dim = 3;

// some typedefs
<<<<<<< HEAD
typedef ippl::UniformCartesian<double, Dim>        Mesh_t;
typedef ippl::ParticleSpatialLayout<float,Dim, Mesh_t>   PLayout_t;
typedef ippl::FieldLayout<Dim> FieldLayout_t;
typedef ippl::OrthogonalRecursiveBisection<double, Dim, Mesh_t, float> ORB;
=======
typedef ippl::ParticleSpatialLayout<double, Dim> PLayout_t;
typedef ippl::UniformCartesian<double, Dim> Mesh_t;
typedef Mesh_t::DefaultCentering Centering_t;
typedef ippl::FieldLayout<Dim> FieldLayout_t;
typedef ippl::OrthogonalRecursiveBisection<double, Dim, Mesh_t, Centering_t> ORB;
>>>>>>> 310d6fe5

using size_type = ippl::detail::size_type;

template <typename T, unsigned Dim>
using Vector = ippl::Vector<T, Dim>;

<<<<<<< HEAD
template<typename T, unsigned Dim, class M=Mesh_t>
using Field = ippl::Field<T, Dim, M>;
=======
template <typename T, unsigned Dim>
using Field = ippl::Field<T, Dim, Mesh_t, Centering_t>;
>>>>>>> 310d6fe5

template <typename T>
using ParticleAttrib = ippl::ParticleAttrib<T>;

<<<<<<< HEAD
typedef Vector<double, Dim>  Vector_t;
typedef Vector<float, Dim> Vector_st;
typedef Field<double, Dim>   Field_t;
typedef Field<Vector_st, Dim, Mesh_t> VField_t;
typedef ippl::FFTPeriodicPoissonSolver<Vector_st, double, Dim, Mesh_t> Solver_t;
=======
typedef Vector<double, Dim> Vector_t;
typedef Field<double, Dim> Field_t;
typedef Field<Vector_t, Dim> VField_t;
typedef ippl::FFTPeriodicPoissonSolver<Vector_t, double, Dim, Mesh_t, Centering_t> Solver_t;
>>>>>>> 310d6fe5

const double pi = std::acos(-1.0);

// Test programs have to define this variable for VTK dump purposes
extern const char* TestName;

void dumpVTK(VField_t& E, int nx, int ny, int nz, int iteration, double dx, double dy, double dz) {
    typename VField_t::view_type::host_mirror_type host_view = E.getHostMirror();

    std::stringstream fname;
    fname << "data/";
    fname << nx+3;
    fname << "/ef_";
    fname << std::setw(4) << std::setfill('0') << iteration;
    fname << ".vtk";

    Kokkos::deep_copy(host_view, E.getView());

    Inform vtkout(NULL, fname.str().c_str(), Inform::OVERWRITE);
    vtkout.precision(10);
    vtkout.setf(std::ios::scientific, std::ios::floatfield);

    // start with header
    vtkout << "# vtk DataFile Version 2.0" << endl;
    vtkout << TestName << endl;
    vtkout << "ASCII" << endl;
    vtkout << "DATASET STRUCTURED_POINTS" << endl;
    vtkout << "DIMENSIONS " << nx + 3 << " " << ny + 3 << " " << nz + 3 << endl;
    vtkout << "ORIGIN " << -dx << " " << -dy << " " << -dz << endl;
    vtkout << "SPACING " << dx << " " << dy << " " << dz << endl;
    vtkout << "CELL_DATA " << (nx + 2) * (ny + 2) * (nz + 2) << endl;

    vtkout << "VECTORS E-Field float" << endl;
    for (int z = 0; z < nz + 2; z++) {
        for (int y = 0; y < ny + 2; y++) {
            for (int x = 0; x < nx + 2; x++) {
                vtkout << host_view(x, y, z)[0] << "\t" << host_view(x, y, z)[1] << "\t"
                       << host_view(x, y, z)[2] << endl;
            }
        }
    }
}

void dumpVTK(Field_t& rho, int nx, int ny, int nz, int iteration, double dx, double dy, double dz) {
    typename Field_t::view_type::host_mirror_type host_view = rho.getHostMirror();

    std::stringstream fname;
    fname << "data/scalar_";
    fname << std::setw(4) << std::setfill('0') << iteration;
    fname << ".vtk";

    Kokkos::deep_copy(host_view, rho.getView());

    Inform vtkout(NULL, fname.str().c_str(), Inform::OVERWRITE);
    vtkout.precision(10);
    vtkout.setf(std::ios::scientific, std::ios::floatfield);

    // start with header
    vtkout << "# vtk DataFile Version 2.0" << endl;
    vtkout << TestName << endl;
    vtkout << "ASCII" << endl;
    vtkout << "DATASET STRUCTURED_POINTS" << endl;
    vtkout << "DIMENSIONS " << nx + 3 << " " << ny + 3 << " " << nz + 3 << endl;
    vtkout << "ORIGIN " << -dx << " " << -dy << " " << -dz << endl;
    vtkout << "SPACING " << dx << " " << dy << " " << dz << endl;
    vtkout << "CELL_DATA " << (nx + 2) * (ny + 2) * (nz + 2) << endl;

    vtkout << "SCALARS Rho float" << endl;
    vtkout << "LOOKUP_TABLE default" << endl;
    for (int z = 0; z < nz + 2; z++) {
        for (int y = 0; y < ny + 2; y++) {
            for (int x = 0; x < nx + 2; x++) {
                vtkout << host_view(x, y, z) << endl;
            }
        }
    }
}

template <class PLayout>
class ChargedParticles : public ippl::ParticleBase<PLayout> {
public:
    VField_t E_m;
    Field_t rho_m;

    // ORB
    ORB orb;

    Vector<int, Dim> nr_m;

    ippl::e_dim_tag decomp_m[Dim];

    Vector_t hr_m;
    Vector_t rmin_m;
    Vector_t rmax_m;

    double Q_m;

    std::string stype_m;

    std::shared_ptr<Solver_t> solver_mp;

    double time_m;

    double rhoNorm_m;

    unsigned int loadbalancefreq_m;

    double loadbalancethreshold_m;

public:
    ParticleAttrib<double> q;                                        // charge
    typename ippl::ParticleBase<PLayout>::particle_position_type P;  // particle velocity
<<<<<<< HEAD
    ParticleAttrib<Vector_st> E;  // electric field at particle position

=======
    typename ippl::ParticleBase<PLayout>::particle_position_type
        E;  // electric field at particle position
>>>>>>> 310d6fe5

    /*
      This constructor is mandatory for all derived classes from
      ParticleBase as the bunch buffer uses this
    */
    ChargedParticles(PLayout& pl)
        : ippl::ParticleBase<PLayout>(pl) {
        // register the particle attributes
        this->addAttribute(q);
        this->addAttribute(P);
        this->addAttribute(E);
    }

    ChargedParticles(PLayout& pl, Vector_t hr, Vector_t rmin, Vector_t rmax,
                     ippl::e_dim_tag decomp[Dim], double Q)
        : ippl::ParticleBase<PLayout>(pl)
        , hr_m(hr)
        , rmin_m(rmin)
        , rmax_m(rmax)
        , Q_m(Q) {
        // register the particle attributes
        this->addAttribute(q);
        this->addAttribute(P);
        this->addAttribute(E);
        setupBCs();
        for (unsigned int i = 0; i < Dim; i++)
            decomp_m[i] = decomp[i];
    }

    ~ChargedParticles() {}

    void setupBCs() { setBCAllPeriodic(); }

    void updateLayout(FieldLayout_t& fl, Mesh_t& mesh, ChargedParticles<PLayout>& buffer,
                      bool& isFirstRepartition) {
        // Update local fields
        static IpplTimings::TimerRef tupdateLayout = IpplTimings::getTimer("updateLayout");
        IpplTimings::startTimer(tupdateLayout);
        this->E_m.updateLayout(fl);
        this->rho_m.updateLayout(fl);

        // Update layout with new FieldLayout
        PLayout& layout = this->getLayout();
        layout.updateLayout(fl, mesh);
        IpplTimings::stopTimer(tupdateLayout);
        static IpplTimings::TimerRef tupdatePLayout = IpplTimings::getTimer("updatePB");
        IpplTimings::startTimer(tupdatePLayout);
        if (!isFirstRepartition) {
            layout.update(*this, buffer);
        }
        IpplTimings::stopTimer(tupdatePLayout);
    }

    void initializeORB(FieldLayout_t& fl, Mesh_t& mesh) { orb.initialize(fl, mesh, rho_m); }

    void repartition(FieldLayout_t& fl, Mesh_t& mesh, ChargedParticles<PLayout>& buffer,
                     bool& isFirstRepartition) {
        // Repartition the domains
        bool res = orb.binaryRepartition(this->R, fl, isFirstRepartition);

        if (res != true) {
            std::cout << "Could not repartition!" << std::endl;
            return;
        }
        // Update
        this->updateLayout(fl, mesh, buffer, isFirstRepartition);
        this->solver_mp->setRhs(rho_m);
    }

    bool balance(size_type totalP, const unsigned int nstep) {
        if (std::strcmp(TestName, "UniformPlasmaTest") == 0) {
            return (nstep % loadbalancefreq_m == 0);
        } else {
            int local = 0;
            std::vector<int> res(Ippl::Comm->size());
            double equalPart = (double)totalP / Ippl::Comm->size();
            double dev       = std::abs((double)this->getLocalNum() - equalPart) / totalP;
            if (dev > loadbalancethreshold_m)
                local = 1;
            MPI_Allgather(&local, 1, MPI_INT, res.data(), 1, MPI_INT, Ippl::getComm());

            for (unsigned int i = 0; i < res.size(); i++) {
                if (res[i] == 1)
                    return true;
            }
            return false;
        }
    }

    void gatherStatistics(size_type totalP) {
        std::vector<double> imb(Ippl::Comm->size());
        double equalPart = (double)totalP / Ippl::Comm->size();
        double dev       = (std::abs((double)this->getLocalNum() - equalPart) / totalP) * 100.0;
        MPI_Gather(&dev, 1, MPI_DOUBLE, imb.data(), 1, MPI_DOUBLE, 0, Ippl::getComm());

        if (Ippl::Comm->rank() == 0) {
            std::stringstream fname;
            fname << "data/LoadBalance_";
            fname << Ippl::Comm->size();
            fname << ".csv";

            Inform csvout(NULL, fname.str().c_str(), Inform::APPEND);
            csvout.precision(5);
            csvout.setf(std::ios::scientific, std::ios::floatfield);

            if (time_m == 0.0) {
                csvout << "time, rank, imbalance percentage" << endl;
            }

            for (int r = 0; r < Ippl::Comm->size(); ++r) {
                csvout << time_m << " " << r << " " << imb[r] << endl;
            }
        }

        Ippl::Comm->barrier();
    }

    void gatherCIC() { gather(this->E, E_m, this->R); }

    void scatterCIC(size_type totalP, unsigned int iteration, Vector_t& hrField) {
        Inform m("scatter ");

        rho_m = 0.0;
        scatter(q, rho_m, this->R);

        static IpplTimings::TimerRef sumTimer = IpplTimings::getTimer("Check");
        IpplTimings::startTimer(sumTimer);
        double Q_grid = rho_m.sum();

        size_type Total_particles = 0;
        size_type local_particles = this->getLocalNum();

        MPI_Reduce(&local_particles, &Total_particles, 1, MPI_UNSIGNED_LONG, MPI_SUM, 0,
                   Ippl::getComm());

        double rel_error = std::fabs((Q_m - Q_grid) / Q_m);
        m << "Rel. error in charge conservation = " << rel_error << endl;

        if (Ippl::Comm->rank() == 0) {
            if (Total_particles != totalP || rel_error > 1e-10) {
                m << "Time step: " << iteration << endl;
                m << "Total particles in the sim. " << totalP << " "
                  << "after update: " << Total_particles << endl;
                m << "Rel. error in charge conservation: " << rel_error << endl;
                std::abort();
            }
        }

        rho_m = rho_m / (hrField[0] * hrField[1] * hrField[2]);

        rhoNorm_m = norm(rho_m);
        IpplTimings::stopTimer(sumTimer);

        // dumpVTK(rho_m,nr_m[0],nr_m[1],nr_m[2],iteration,hrField[0],hrField[1],hrField[2]);

        // rho = rho_e - rho_i
        rho_m =
            rho_m
            - (Q_m / ((rmax_m[0] - rmin_m[0]) * (rmax_m[1] - rmin_m[1]) * (rmax_m[2] - rmin_m[2])));
    }

    void initSolver() {
        Inform m("solver ");
        if (stype_m == "FFT")
            initFFTSolver();
        else
            m << "No solver matches the argument" << endl;
    }

    void initFFTSolver() {
        ippl::ParameterList sp;
        sp.add("output_type", Solver_t::GRAD);
        sp.add("use_heffte_defaults", false);
        sp.add("use_pencils", true);
        sp.add("use_reorder", false);
        sp.add("use_gpu_aware", true);
        sp.add("comm", ippl::p2p_pl);
        sp.add("r2c_direction", 0);

        solver_mp = std::make_shared<Solver_t>();

        solver_mp->mergeParameters(sp);

        solver_mp->setRhs(rho_m);

        solver_mp->setLhs(E_m);
    }

    void dumpData() {
        auto Pview = P.getView();

        double Energy = 0.0;

        Kokkos::parallel_reduce(
            "Particle Energy", this->getLocalNum(),
            KOKKOS_LAMBDA(const int i, double& valL) {
                double myVal = dot(Pview(i), Pview(i)).apply();
                valL += myVal;
            },
            Kokkos::Sum<double>(Energy));

        Energy *= 0.5;
        double gEnergy = 0.0;

        MPI_Reduce(&Energy, &gEnergy, 1, MPI_DOUBLE, MPI_SUM, 0, Ippl::getComm());

        const int nghostE = E_m.getNghost();
<<<<<<< HEAD
        auto Eview = E_m.getView();
        Vector_st normE;
        using mdrange_type = Kokkos::MDRangePolicy<Kokkos::Rank<3>>;

        for (unsigned d=0; d<Dim; ++d) {

        float temp = 0.0;
        Kokkos::parallel_reduce("Vector E reduce",
                                mdrange_type({nghostE, nghostE, nghostE},
                                             {Eview.extent(0) - nghostE,
                                              Eview.extent(1) - nghostE,
                                              Eview.extent(2) - nghostE}),
                                KOKKOS_LAMBDA(const size_t i, const size_t j,
                                              const size_t k, float& valL)
                                {
                                    float myVal = std::pow(Eview(i, j, k)[d], 2);
                                    valL += myVal;
                                }, Kokkos::Sum<float>(temp));
            float globaltemp = 0.0;
            MPI_Reduce(&temp, &globaltemp, 1, MPI_FLOAT, MPI_SUM, 0, Ippl::getComm());
=======
        auto Eview        = E_m.getView();
        Vector_t normE;
        using mdrange_type = Kokkos::MDRangePolicy<Kokkos::Rank<3>>;

        for (unsigned d = 0; d < Dim; ++d) {
            double temp = 0.0;
            Kokkos::parallel_reduce(
                "Vector E reduce",
                mdrange_type({nghostE, nghostE, nghostE},
                             {Eview.extent(0) - nghostE, Eview.extent(1) - nghostE,
                              Eview.extent(2) - nghostE}),
                KOKKOS_LAMBDA(const size_t i, const size_t j, const size_t k, double& valL) {
                    double myVal = std::pow(Eview(i, j, k)[d], 2);
                    valL += myVal;
                },
                Kokkos::Sum<double>(temp));
            double globaltemp = 0.0;
            MPI_Reduce(&temp, &globaltemp, 1, MPI_DOUBLE, MPI_SUM, 0, Ippl::getComm());
>>>>>>> 310d6fe5
            normE[d] = std::sqrt(globaltemp);
        }

        if (Ippl::Comm->rank() == 0) {
            std::stringstream fname;
            fname << "data/ParticleField_";
            fname << nr_m[0];
            fname << ".csv";

            Inform csvout(NULL, fname.str().c_str(), Inform::APPEND);
            csvout.precision(10);
            csvout.setf(std::ios::scientific, std::ios::floatfield);

            if (time_m == 0.0) {
                csvout << "time, Kinetic energy, Rho_norm2, Ex_norm2, Ey_norm2, Ez_norm2" << endl;
            }

            csvout << time_m << " " << gEnergy << " " << rhoNorm_m << " " << normE[0] << " "
                   << normE[1] << " " << normE[2] << endl;
        }

        Ippl::Comm->barrier();
    }

    void dumpLandau() {
        const int nghostE = E_m.getNghost();
<<<<<<< HEAD
        auto Eview = E_m.getView();
        float fieldEnergy, ExAmp;
        using mdrange_type = Kokkos::MDRangePolicy<Kokkos::Rank<3>>;

        float temp = 0.0;
        Kokkos::parallel_reduce("Ex inner product",
                                mdrange_type({nghostE, nghostE, nghostE},
                                             {Eview.extent(0) - nghostE,
                                              Eview.extent(1) - nghostE,
                                              Eview.extent(2) - nghostE}),
                                KOKKOS_LAMBDA(const size_t i, const size_t j,
                                              const size_t k, float& valL)
                                {
                                    float myVal = std::pow(Eview(i, j, k)[0], 2);
                                    valL += myVal;
                                }, Kokkos::Sum<float>(temp));
        float globaltemp = 0.0;
        MPI_Reduce(&temp, &globaltemp, 1, MPI_FLOAT, MPI_SUM, 0, Ippl::getComm());
        fieldEnergy = globaltemp * hr_m[0] * hr_m[1] * hr_m[2];

        float tempMax = 0.0;
        Kokkos::parallel_reduce("Ex max norm",
                                mdrange_type({nghostE, nghostE, nghostE},
                                             {Eview.extent(0) - nghostE,
                                              Eview.extent(1) - nghostE,
                                              Eview.extent(2) - nghostE}),
                                KOKKOS_LAMBDA(const size_t i, const size_t j,
                                              const size_t k, float& valL)
                                {
                                    float myVal = std::fabs(Eview(i, j, k)[0]);
                                    if(myVal > valL) valL = myVal;
                                }, Kokkos::Max<float>(tempMax));
=======
        auto Eview        = E_m.getView();
        double fieldEnergy, ExAmp;
        using mdrange_type = Kokkos::MDRangePolicy<Kokkos::Rank<3>>;

        double temp = 0.0;
        Kokkos::parallel_reduce(
            "Ex inner product",
            mdrange_type(
                {nghostE, nghostE, nghostE},
                {Eview.extent(0) - nghostE, Eview.extent(1) - nghostE, Eview.extent(2) - nghostE}),
            KOKKOS_LAMBDA(const size_t i, const size_t j, const size_t k, double& valL) {
                double myVal = std::pow(Eview(i, j, k)[0], 2);
                valL += myVal;
            },
            Kokkos::Sum<double>(temp));
        double globaltemp = 0.0;
        MPI_Reduce(&temp, &globaltemp, 1, MPI_DOUBLE, MPI_SUM, 0, Ippl::getComm());
        fieldEnergy = globaltemp * hr_m[0] * hr_m[1] * hr_m[2];

        double tempMax = 0.0;
        Kokkos::parallel_reduce(
            "Ex max norm",
            mdrange_type(
                {nghostE, nghostE, nghostE},
                {Eview.extent(0) - nghostE, Eview.extent(1) - nghostE, Eview.extent(2) - nghostE}),
            KOKKOS_LAMBDA(const size_t i, const size_t j, const size_t k, double& valL) {
                double myVal = std::fabs(Eview(i, j, k)[0]);
                if (myVal > valL)
                    valL = myVal;
            },
            Kokkos::Max<double>(tempMax));
>>>>>>> 310d6fe5
        ExAmp = 0.0;
        MPI_Reduce(&tempMax, &ExAmp, 1, MPI_FLOAT, MPI_MAX, 0, Ippl::getComm());

        if (Ippl::Comm->rank() == 0) {
            std::stringstream fname;
            fname << "data/FieldLandau_";
            fname << nr_m[0];
            fname << ".csv";

            Inform csvout(NULL, fname.str().c_str(), Inform::APPEND);
            csvout.precision(10);
            csvout.setf(std::ios::scientific, std::ios::floatfield);

            if (time_m == 0.0) {
                csvout << "time, Ex_field_energy, Ex_max_norm" << endl;
            }

            csvout << time_m << " " << fieldEnergy << " " << ExAmp << endl;
        }

        Ippl::Comm->barrier();
    }

    void dumpBumponTail() {
        const int nghostE = E_m.getNghost();
        auto Eview        = E_m.getView();
        double fieldEnergy, EzAmp;
        using mdrange_type = Kokkos::MDRangePolicy<Kokkos::Rank<3>>;

        double temp = 0.0;
        Kokkos::parallel_reduce(
            "Ex inner product",
            mdrange_type(
                {nghostE, nghostE, nghostE},
                {Eview.extent(0) - nghostE, Eview.extent(1) - nghostE, Eview.extent(2) - nghostE}),
            KOKKOS_LAMBDA(const size_t i, const size_t j, const size_t k, double& valL) {
                double myVal = std::pow(Eview(i, j, k)[2], 2);
                valL += myVal;
            },
            Kokkos::Sum<double>(temp));
        double globaltemp = 0.0;
        MPI_Reduce(&temp, &globaltemp, 1, MPI_DOUBLE, MPI_SUM, 0, Ippl::getComm());
        fieldEnergy = globaltemp * hr_m[0] * hr_m[1] * hr_m[2];

        double tempMax = 0.0;
        Kokkos::parallel_reduce(
            "Ex max norm",
            mdrange_type(
                {nghostE, nghostE, nghostE},
                {Eview.extent(0) - nghostE, Eview.extent(1) - nghostE, Eview.extent(2) - nghostE}),
            KOKKOS_LAMBDA(const size_t i, const size_t j, const size_t k, double& valL) {
                double myVal = std::fabs(Eview(i, j, k)[2]);
                if (myVal > valL)
                    valL = myVal;
            },
            Kokkos::Max<double>(tempMax));
        EzAmp = 0.0;
        MPI_Reduce(&tempMax, &EzAmp, 1, MPI_DOUBLE, MPI_MAX, 0, Ippl::getComm());

        if (Ippl::Comm->rank() == 0) {
            std::stringstream fname;
            fname << "data/FieldBumponTail_";
            fname << nr_m[0];
            fname << ".csv";

            Inform csvout(NULL, fname.str().c_str(), Inform::APPEND);
            csvout.precision(10);
            csvout.setf(std::ios::scientific, std::ios::floatfield);

            if (time_m == 0.0) {
                csvout << "time, Ez_field_energy, Ez_max_norm" << endl;
            }

            csvout << time_m << " " << fieldEnergy << " " << EzAmp << endl;
        }

        Ippl::Comm->barrier();
    }

    void dumpParticleData() {
        typename ParticleAttrib<Vector_t>::HostMirror R_host = this->R.getHostMirror();
        typename ParticleAttrib<Vector_t>::HostMirror P_host = this->P.getHostMirror();
        Kokkos::deep_copy(R_host, this->R.getView());
        Kokkos::deep_copy(P_host, P.getView());
        std::stringstream pname;
        pname << "data/ParticleIC_";
        pname <<  Ippl::Comm->rank();
        pname << ".csv";
        Inform pcsvout(NULL, pname.str().c_str(), Inform::OVERWRITE, Ippl::Comm->rank());
        pcsvout.precision(10);
        pcsvout.setf(std::ios::scientific, std::ios::floatfield);
        pcsvout << "R_x, R_y, R_z, V_x, V_y, V_z" << endl;
        for (size_type i = 0; i < this->getLocalNum(); i++) {
            pcsvout << R_host(i)[0] << " " << R_host(i)[1] << " " << R_host(i)[2] << " "
                    << P_host(i)[0] << " " << P_host(i)[1] << " " << P_host(i)[2] << endl;
        }
        Ippl::Comm->barrier();
    }

    void dumpLocalDomains(const FieldLayout_t& fl, const unsigned int step) {
        if (Ippl::Comm->rank() == 0) {
            const typename FieldLayout_t::host_mirror_type domains = fl.getHostLocalDomains();
            std::ofstream myfile;
            myfile.open("data/domains" + std::to_string(step) + ".txt");
            for (unsigned int i = 0; i < domains.size(); ++i) {
                myfile << domains[i][0].first() << " " << domains[i][1].first() << " "
                       << domains[i][2].first() << " " << domains[i][0].first() << " "
                       << domains[i][1].last() << " " << domains[i][2].first() << " "
                       << domains[i][0].last() << " " << domains[i][1].first() << " "
                       << domains[i][2].first() << " " << domains[i][0].first() << " "
                       << domains[i][1].first() << " " << domains[i][2].last() << "\n";
            }
            myfile.close();
        }
        Ippl::Comm->barrier();
    }

private:
    void setBCAllPeriodic() { this->setParticleBC(ippl::BC::PERIODIC); }
};<|MERGE_RESOLUTION|>--- conflicted
+++ resolved
@@ -24,47 +24,28 @@
 constexpr unsigned Dim = 3;
 
 // some typedefs
-<<<<<<< HEAD
 typedef ippl::UniformCartesian<double, Dim>        Mesh_t;
 typedef ippl::ParticleSpatialLayout<float,Dim, Mesh_t>   PLayout_t;
-typedef ippl::FieldLayout<Dim> FieldLayout_t;
-typedef ippl::OrthogonalRecursiveBisection<double, Dim, Mesh_t, float> ORB;
-=======
-typedef ippl::ParticleSpatialLayout<double, Dim> PLayout_t;
-typedef ippl::UniformCartesian<double, Dim> Mesh_t;
 typedef Mesh_t::DefaultCentering Centering_t;
 typedef ippl::FieldLayout<Dim> FieldLayout_t;
-typedef ippl::OrthogonalRecursiveBisection<double, Dim, Mesh_t, Centering_t> ORB;
->>>>>>> 310d6fe5
+typedef ippl::OrthogonalRecursiveBisection<double, Dim, Mesh_t, Centering_t, float> ORB;
 
 using size_type = ippl::detail::size_type;
 
 template <typename T, unsigned Dim>
 using Vector = ippl::Vector<T, Dim>;
 
-<<<<<<< HEAD
-template<typename T, unsigned Dim, class M=Mesh_t>
-using Field = ippl::Field<T, Dim, M>;
-=======
 template <typename T, unsigned Dim>
 using Field = ippl::Field<T, Dim, Mesh_t, Centering_t>;
->>>>>>> 310d6fe5
 
 template <typename T>
 using ParticleAttrib = ippl::ParticleAttrib<T>;
 
-<<<<<<< HEAD
 typedef Vector<double, Dim>  Vector_t;
 typedef Vector<float, Dim> Vector_st;
 typedef Field<double, Dim>   Field_t;
 typedef Field<Vector_st, Dim, Mesh_t> VField_t;
-typedef ippl::FFTPeriodicPoissonSolver<Vector_st, double, Dim, Mesh_t> Solver_t;
-=======
-typedef Vector<double, Dim> Vector_t;
-typedef Field<double, Dim> Field_t;
-typedef Field<Vector_t, Dim> VField_t;
-typedef ippl::FFTPeriodicPoissonSolver<Vector_t, double, Dim, Mesh_t, Centering_t> Solver_t;
->>>>>>> 310d6fe5
+typedef ippl::FFTPeriodicPoissonSolver<Vector_st, double, Dim, Mesh_t, Centering_t> Solver_t;
 
 const double pi = std::acos(-1.0);
 
@@ -177,13 +158,7 @@
 public:
     ParticleAttrib<double> q;                                        // charge
     typename ippl::ParticleBase<PLayout>::particle_position_type P;  // particle velocity
-<<<<<<< HEAD
-    ParticleAttrib<Vector_st> E;  // electric field at particle position
-
-=======
-    typename ippl::ParticleBase<PLayout>::particle_position_type
-        E;  // electric field at particle position
->>>>>>> 310d6fe5
+    typename ippl::ParticleBase<PLayout>::particle_position_type E;  // electric field at particle position
 
     /*
       This constructor is mandatory for all derived classes from
@@ -391,7 +366,6 @@
         MPI_Reduce(&Energy, &gEnergy, 1, MPI_DOUBLE, MPI_SUM, 0, Ippl::getComm());
 
         const int nghostE = E_m.getNghost();
-<<<<<<< HEAD
         auto Eview = E_m.getView();
         Vector_st normE;
         using mdrange_type = Kokkos::MDRangePolicy<Kokkos::Rank<3>>;
@@ -412,26 +386,6 @@
                                 }, Kokkos::Sum<float>(temp));
             float globaltemp = 0.0;
             MPI_Reduce(&temp, &globaltemp, 1, MPI_FLOAT, MPI_SUM, 0, Ippl::getComm());
-=======
-        auto Eview        = E_m.getView();
-        Vector_t normE;
-        using mdrange_type = Kokkos::MDRangePolicy<Kokkos::Rank<3>>;
-
-        for (unsigned d = 0; d < Dim; ++d) {
-            double temp = 0.0;
-            Kokkos::parallel_reduce(
-                "Vector E reduce",
-                mdrange_type({nghostE, nghostE, nghostE},
-                             {Eview.extent(0) - nghostE, Eview.extent(1) - nghostE,
-                              Eview.extent(2) - nghostE}),
-                KOKKOS_LAMBDA(const size_t i, const size_t j, const size_t k, double& valL) {
-                    double myVal = std::pow(Eview(i, j, k)[d], 2);
-                    valL += myVal;
-                },
-                Kokkos::Sum<double>(temp));
-            double globaltemp = 0.0;
-            MPI_Reduce(&temp, &globaltemp, 1, MPI_DOUBLE, MPI_SUM, 0, Ippl::getComm());
->>>>>>> 310d6fe5
             normE[d] = std::sqrt(globaltemp);
         }
 
@@ -458,7 +412,6 @@
 
     void dumpLandau() {
         const int nghostE = E_m.getNghost();
-<<<<<<< HEAD
         auto Eview = E_m.getView();
         float fieldEnergy, ExAmp;
         using mdrange_type = Kokkos::MDRangePolicy<Kokkos::Rank<3>>;
@@ -491,39 +444,6 @@
                                     float myVal = std::fabs(Eview(i, j, k)[0]);
                                     if(myVal > valL) valL = myVal;
                                 }, Kokkos::Max<float>(tempMax));
-=======
-        auto Eview        = E_m.getView();
-        double fieldEnergy, ExAmp;
-        using mdrange_type = Kokkos::MDRangePolicy<Kokkos::Rank<3>>;
-
-        double temp = 0.0;
-        Kokkos::parallel_reduce(
-            "Ex inner product",
-            mdrange_type(
-                {nghostE, nghostE, nghostE},
-                {Eview.extent(0) - nghostE, Eview.extent(1) - nghostE, Eview.extent(2) - nghostE}),
-            KOKKOS_LAMBDA(const size_t i, const size_t j, const size_t k, double& valL) {
-                double myVal = std::pow(Eview(i, j, k)[0], 2);
-                valL += myVal;
-            },
-            Kokkos::Sum<double>(temp));
-        double globaltemp = 0.0;
-        MPI_Reduce(&temp, &globaltemp, 1, MPI_DOUBLE, MPI_SUM, 0, Ippl::getComm());
-        fieldEnergy = globaltemp * hr_m[0] * hr_m[1] * hr_m[2];
-
-        double tempMax = 0.0;
-        Kokkos::parallel_reduce(
-            "Ex max norm",
-            mdrange_type(
-                {nghostE, nghostE, nghostE},
-                {Eview.extent(0) - nghostE, Eview.extent(1) - nghostE, Eview.extent(2) - nghostE}),
-            KOKKOS_LAMBDA(const size_t i, const size_t j, const size_t k, double& valL) {
-                double myVal = std::fabs(Eview(i, j, k)[0]);
-                if (myVal > valL)
-                    valL = myVal;
-            },
-            Kokkos::Max<double>(tempMax));
->>>>>>> 310d6fe5
         ExAmp = 0.0;
         MPI_Reduce(&tempMax, &ExAmp, 1, MPI_FLOAT, MPI_MAX, 0, Ippl::getComm());
 
