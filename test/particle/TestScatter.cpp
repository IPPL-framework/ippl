#include "Ippl.h"

#include <random>

template <class PLayout>
struct Bunch : public ippl::ParticleBase<PLayout> {
    Bunch(PLayout& playout)
        : ippl::ParticleBase<PLayout>(playout) {
        this->addAttribute(Q);
    }

    ~Bunch() {}

    typedef ippl::ParticleAttrib<double> charge_container_type;
    charge_container_type Q;
};

int main(int argc, char* argv[]) {
    ippl::initialize(argc, argv);
    {
        typedef ippl::ParticleSpatialLayout<double, 3> playout_type;
        typedef Bunch<playout_type> bunch_type;
        using Mesh_t      = ippl::UniformCartesian<double, 3>;
        using Centering_t = Mesh_t::DefaultCentering;

        int pt = 512;
        ippl::Index I(pt);
        ippl::NDIndex<3> owned(I, I, I);

        ippl::e_dim_tag allParallel[3];  // Specifies SERIAL, PARALLEL dims
        for (unsigned int d = 0; d < 3; d++)
            allParallel[d] = ippl::PARALLEL;

        // all parallel layout, standard domain, normal axis order
        ippl::FieldLayout<3> layout(owned, allParallel);

        double dx                      = 1.0 / double(pt);
        ippl::Vector<double, 3> hx     = {dx, dx, dx};
        ippl::Vector<double, 3> origin = {0, 0, 0};
        Mesh_t mesh(owned, hx, origin);

        playout_type pl(layout, mesh);

        bunch_type bunch(pl);
        typedef ippl::Field<double, 3, Mesh_t, Centering_t> field_type;

        field_type field;

        field.initialize(mesh, layout);

        bunch.setParticleBC(ippl::BC::PERIODIC);

        int nRanks              = ippl::Comm->size();
        unsigned int nParticles = std::pow(256, 3);

        if (nParticles % nRanks > 0) {
            if (ippl::Comm->rank() == 0) {
                std::cerr << nParticles << " not a multiple of " << nRanks << std::endl;
            }
            return 0;
        }

        unsigned int nLoc = nParticles / nRanks;

        bunch.create(nLoc);

        std::mt19937_64 eng;
        eng.seed(42);
        eng.discard(nLoc * ippl::Comm->rank());
        std::uniform_real_distribution<double> unif(hx[0] / 2, 1 - (hx[0] / 2));

        typename bunch_type::particle_position_type::HostMirror R_host = bunch.R.getHostMirror();
        double sum_coord                                               = 0.0;
        for (unsigned int i = 0; i < nLoc; ++i) {
            ippl::Vector<double, 3> r = {unif(eng), unif(eng), unif(eng)};
            R_host(i)                 = r;
            sum_coord += r[0] + r[1] + r[2];
        }
        Kokkos::deep_copy(bunch.R.getView(), R_host);

        double global_sum_coord = 0.0;
        MPI_Reduce(&sum_coord, &global_sum_coord, 1, MPI_DOUBLE, MPI_SUM, 0,
                   ippl::Comm->getCommunicator());

        if (ippl::Comm->rank() == 0) {
            std::cout << "Sum coord: " << global_sum_coord << std::endl;
        }

        bunch.Q = 1.0;

<<<<<<< HEAD
    bunch_type bunchBuffer(pl);
    pl.update(bunch, bunchBuffer);
    field = 0.0;
=======
        bunch_type bunchBuffer(pl);
        pl.update(bunch, bunchBuffer);

        field = 0.0;
>>>>>>> 092500bc

        scatter(bunch.Q, field, bunch.R);

        // Check charge conservation
        try {
            double Total_charge_field = field.sum();

            std::cout << "Total charge in the field:" << Total_charge_field << std::endl;
            std::cout << "Total charge of the particles:" << bunch.Q.sum() << std::endl;
            std::cout << "Error:" << std::fabs(bunch.Q.sum() - Total_charge_field) << std::endl;
        } catch (const std::exception& e) {
            std::cout << e.what() << std::endl;
        }
    }
    ippl::finalize();

    return 0;
}<|MERGE_RESOLUTION|>--- conflicted
+++ resolved
@@ -88,16 +88,10 @@
 
         bunch.Q = 1.0;
 
-<<<<<<< HEAD
-    bunch_type bunchBuffer(pl);
-    pl.update(bunch, bunchBuffer);
-    field = 0.0;
-=======
         bunch_type bunchBuffer(pl);
         pl.update(bunch, bunchBuffer);
 
         field = 0.0;
->>>>>>> 092500bc
 
         scatter(bunch.Q, field, bunch.R);
 
