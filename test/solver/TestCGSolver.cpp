--- conflicted
+++ resolved
@@ -27,13 +27,6 @@
 
         int pt = 4, ptY = 4;
         bool isWeak = false;
-<<<<<<< HEAD
-
-        // start a timer
-        static IpplTimings::TimerRef allTimer = IpplTimings::getTimer("allTimer");
-        IpplTimings::startTimer(allTimer);
-
-=======
         // Preconditioner Setup Start
         int gauss_seidel_inner_iterations;
         int gauss_seidel_outer_iterations;
@@ -44,7 +37,6 @@
         std::string solver              = "not preconditioned";
         std::string preconditioner_type = "";
         // Preconditioner Setup End
->>>>>>> c75b29af
         Inform info("Config");
         if (argc >= 2) {
             // First argument is the problem size (log2)
