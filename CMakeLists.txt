--- conflicted
+++ resolved
@@ -48,18 +48,14 @@
 endif()
 
 if(IPPL_ENABLE_COSMOLOGY)
-<<<<<<< HEAD
     add_subdirectory(cosmology-new)
 endif()
+
 
 #if(IPPL_ENABLE_COSMOLOGY)
 #    add_subdirectory(cosmology)
 #endif()
-=======
-    add_subdirectory(cosmology)
-endif()
 
 if(IPPL_ENABLE_EXAMPLES)
     add_subdirectory(examples)
-endif()
->>>>>>> e8c6d938
+endif()